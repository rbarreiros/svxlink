--- conflicted
+++ resolved
@@ -12,10 +12,7 @@
   endif(${WITH_CONTRIB_${name}})
 endmacro(add_contrib)
 
-<<<<<<< HEAD
 add_contrib(TETRA_LOGIC TetraLogic
   "Set to ON to build and install contributed logic core TetraLogic")
-=======
 add_contrib(SIP_LOGIC SipLogic
-  "Set to ON to build and install contributed logic core SipLogic")
->>>>>>> 690a3c29
+  "Set to ON to build and install contributed logic core SipLogic")