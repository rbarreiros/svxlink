--- conflicted
+++ resolved
@@ -230,14 +230,10 @@
       	      	    int argc, const char *argv[]);
     static int publishStateEventHandler(ClientData cdata, Tcl_Interp *irp,
       	            int argc, const char *argv[]);
-    
-<<<<<<< HEAD
     void doDeactivateModule(Async::Timer *t);
     static int playDtmfHandler(ClientData cdata, Tcl_Interp *irp,
       	      	    int argc, const char *argv[]);
 
-=======
->>>>>>> ed3ddc91
 };  /* class EventHandler */
 
 
