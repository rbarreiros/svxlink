# C++ source files needed to build SvxLink
set(SVXLINK_SRCS
  svxlink.cpp MsgHandler.cpp Module.cpp Logic.cpp EventHandler.cpp
  LinkManager.cpp CmdParser.cpp QsoRecorder.cpp DtmfDigitHandler.cpp
  )

# TCL event handler files to install in the events.d subdirectory
set(SVXLINK_TCL_EVENT_FILES
  RepeaterLogic.tcl SimplexLogic.tcl ReflectorLogic.tcl Module.tcl Logic.tcl
  CW.tcl SelCall.tcl locale.tcl
  )

# Logic core plugins to build
set(SVXLINK_LOGIC_CORES
  Dummy Simplex Repeater Reflector
  )

# Find the popt library
find_package(Popt REQUIRED)
set(LIBS ${LIBS} ${POPT_LIBRARIES})
include_directories(${POPT_INCLUDE_DIRS})
add_definitions(${POPT_DEFINITIONS})

# Find the GSM codec library
find_package(GSM REQUIRED)
set(LIBS ${LIBS} ${GSM_LIBRARY})
include_directories(${GSM_INCLUDE_DIR})

# Find the TCL library
if(TCL_LIBRARY)
  set(TCL_LIBRARY_CACHED TRUE)
endif(TCL_LIBRARY)
find_package(TCL QUIET)
if(TCL_FOUND)
  if (NOT TCL_LIBRARY_CACHED)
    message("-- Found TCL: ${TCL_LIBRARY}")
  endif(NOT TCL_LIBRARY_CACHED)
else(TCL_FOUND)
  message(FATAL_ERROR "-- Could NOT find the TCL scripting language")
endif(TCL_FOUND)
set(LIBS ${LIBS} ${TCL_LIBRARY})
include_directories(${TCL_INCLUDE_PATH})

# Find the GCrypt library
find_package(GCrypt REQUIRED)
set(LIBS ${LIBS} ${GCRYPT_LIBRARIES})
include_directories(${GCRYPT_INCLUDE_DIRS})
add_definitions(${GCRYPT_DEFINITIONS})

# Find the dl library - only for Linux, not required for FreeBSD
if (${CMAKE_SYSTEM_NAME} MATCHES "Linux")
  find_package(DL REQUIRED)
  set(LIBS ${LIBS} ${DL_LIBRARIES})
  include_directories(${DL_INCLUDES})
endif()

# Find libcurl libraries
FIND_PACKAGE(CURL)
if(CURL_FOUND)
   set(LIBS ${LIBS} ${CURL_LIBRARIES})
   set(LIBS ${LIBS} ${CURL_LIBRARY})
   set(CMAKE_REQUIRED_LIBRARIES "${CURL_LIBRARIES}")
   INCLUDE_DIRECTORIES(${CURL_INCLUDE_DIRS})
 else(CURL_FOUND)
   message(FATAL_ERROR "Could not find the CURL library and development files.")
endif(CURL_FOUND)

# Find jsoncpp library
#find_package(jsoncpp REQUIRED)
#get_target_property(JSONCPP_INC_PATH jsoncpp_lib INTERFACE_INCLUDE_DIRECTORIES)
#include_directories(${JSONCPP_INC_PATH})
#set(LIBS ${LIBS} jsoncpp_lib)
pkg_check_modules (JSONCPP REQUIRED jsoncpp)
include_directories(${JSONCPP_INCLUDE_DIRS})
set(LIBS ${LIBS} ${JSONCPP_LIBRARIES})

# Add project libraries
set(LIBS trx locationinfo asynccpp asyncaudio asynccore svxmisc ${LIBS})

# Build the executable
<<<<<<< HEAD
add_executable(svxlink
  MsgHandler.cpp Module.cpp Logic.cpp SimplexLogic.cpp RepeaterLogic.cpp
  EventHandler.cpp LinkManager.cpp CmdParser.cpp QsoRecorder.cpp svxlink.cpp
  DtmfDigitHandler.cpp ReflectorLogic.cpp TetraLogic.cpp DapNetClient.cpp
  ${VERSION_DEPENDS}
)
=======
add_executable(svxlink ${SVXLINK_SRCS} ${VERSION_DEPENDS})
>>>>>>> 22e17a96
target_link_libraries(svxlink ${LIBS})
set_target_properties(svxlink PROPERTIES
  RUNTIME_OUTPUT_DIRECTORY ${RUNTIME_OUTPUT_DIRECTORY}
)

# Build logic plugins
foreach(logic_name ${SVXLINK_LOGIC_CORES})
  add_library(${logic_name}Logic MODULE ${logic_name}Logic.cpp)
  set_target_properties(${logic_name}Logic PROPERTIES PREFIX "")
  set_property(TARGET ${logic_name}Logic PROPERTY NO_SONAME 1)
  #target_link_libraries(${logic_name}Logic ${LIBS})
endforeach()

# Generate config file with correct paths
configure_file(${CMAKE_CURRENT_SOURCE_DIR}/svxlink.conf.in
  ${CMAKE_CURRENT_BINARY_DIR}/svxlink.conf
  @ONLY
  )
configure_file(${CMAKE_CURRENT_SOURCE_DIR}/gpio.conf.in
  ${CMAKE_CURRENT_BINARY_DIR}/gpio.conf
  @ONLY
  )
configure_file(${CMAKE_CURRENT_SOURCE_DIR}/svxlink_gpio_up.in
	${RUNTIME_OUTPUT_DIRECTORY}/svxlink_gpio_up
        @ONLY)
configure_file(${CMAKE_CURRENT_SOURCE_DIR}/svxlink_gpio_down.in
	${RUNTIME_OUTPUT_DIRECTORY}/svxlink_gpio_down
        @ONLY)

# Install targets
install(TARGETS svxlink DESTINATION ${BIN_INSTALL_DIR})
install_mkdir(${SVX_SPOOL_INSTALL_DIR}/qso_recorder ${SVXLINK_USER}:${SVXLINK_GROUP})
install_mkdir(${SVX_SHARE_INSTALL_DIR}/sounds)
install_if_not_exists(${CMAKE_CURRENT_BINARY_DIR}/svxlink.conf
  ${SVX_SYSCONF_INSTALL_DIR}
  )
install_if_not_exists(${CMAKE_CURRENT_BINARY_DIR}/gpio.conf
  ${SVX_SYSCONF_INSTALL_DIR}
  )
install_if_not_exists(${CMAKE_CURRENT_SOURCE_DIR}/tetra_users.json
  ${SVX_SYSCONF_INSTALL_DIR}
  )
install_if_not_exists(node_info.json ${SVX_SYSCONF_INSTALL_DIR})
install_if_not_exists(tetra_users.json ${SVX_SYSCONF_INSTALL_DIR})
install(FILES events.tcl DESTINATION ${SVX_SHARE_INSTALL_DIR})
<<<<<<< HEAD
install(FILES RepeaterLogic.tcl SimplexLogic.tcl ReflectorLogic.tcl Module.tcl
  Logic.tcl CW.tcl SelCall.tcl TetraLogic.tcl locale.tcl
=======
install(FILES ${SVXLINK_TCL_EVENT_FILES}
>>>>>>> 22e17a96
  DESTINATION ${SVX_SHARE_INSTALL_DIR}/events.d
  )
install(PROGRAMS ${RUNTIME_OUTPUT_DIRECTORY}/svxlink_gpio_up
  DESTINATION ${SBIN_INSTALL_DIR}
  )
install(PROGRAMS ${RUNTIME_OUTPUT_DIRECTORY}/svxlink_gpio_down
  DESTINATION ${SBIN_INSTALL_DIR}
  )
foreach(logic_name ${SVXLINK_LOGIC_CORES})
  install(TARGETS ${logic_name}Logic DESTINATION ${SVX_LOGIC_CORE_INSTALL_DIR})
endforeach()

# Include contributed parts
add_subdirectory(contrib)<|MERGE_RESOLUTION|>--- conflicted
+++ resolved
@@ -2,17 +2,18 @@
 set(SVXLINK_SRCS
   svxlink.cpp MsgHandler.cpp Module.cpp Logic.cpp EventHandler.cpp
   LinkManager.cpp CmdParser.cpp QsoRecorder.cpp DtmfDigitHandler.cpp
+  DapNetClient.cpp
   )
 
 # TCL event handler files to install in the events.d subdirectory
 set(SVXLINK_TCL_EVENT_FILES
   RepeaterLogic.tcl SimplexLogic.tcl ReflectorLogic.tcl Module.tcl Logic.tcl
-  CW.tcl SelCall.tcl locale.tcl
+  CW.tcl SelCall.tcl locale.tcl TetraLogic.tcl
   )
 
 # Logic core plugins to build
 set(SVXLINK_LOGIC_CORES
-  Dummy Simplex Repeater Reflector
+  Dummy Simplex Repeater Reflector Tetra
   )
 
 # Find the popt library
@@ -78,16 +79,7 @@
 set(LIBS trx locationinfo asynccpp asyncaudio asynccore svxmisc ${LIBS})
 
 # Build the executable
-<<<<<<< HEAD
-add_executable(svxlink
-  MsgHandler.cpp Module.cpp Logic.cpp SimplexLogic.cpp RepeaterLogic.cpp
-  EventHandler.cpp LinkManager.cpp CmdParser.cpp QsoRecorder.cpp svxlink.cpp
-  DtmfDigitHandler.cpp ReflectorLogic.cpp TetraLogic.cpp DapNetClient.cpp
-  ${VERSION_DEPENDS}
-)
-=======
 add_executable(svxlink ${SVXLINK_SRCS} ${VERSION_DEPENDS})
->>>>>>> 22e17a96
 target_link_libraries(svxlink ${LIBS})
 set_target_properties(svxlink PROPERTIES
   RUNTIME_OUTPUT_DIRECTORY ${RUNTIME_OUTPUT_DIRECTORY}
@@ -133,12 +125,7 @@
 install_if_not_exists(node_info.json ${SVX_SYSCONF_INSTALL_DIR})
 install_if_not_exists(tetra_users.json ${SVX_SYSCONF_INSTALL_DIR})
 install(FILES events.tcl DESTINATION ${SVX_SHARE_INSTALL_DIR})
-<<<<<<< HEAD
-install(FILES RepeaterLogic.tcl SimplexLogic.tcl ReflectorLogic.tcl Module.tcl
-  Logic.tcl CW.tcl SelCall.tcl TetraLogic.tcl locale.tcl
-=======
 install(FILES ${SVXLINK_TCL_EVENT_FILES}
->>>>>>> 22e17a96
   DESTINATION ${SVX_SHARE_INSTALL_DIR}/events.d
   )
 install(PROGRAMS ${RUNTIME_OUTPUT_DIRECTORY}/svxlink_gpio_up
