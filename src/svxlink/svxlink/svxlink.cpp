/**
@file	 svxlink.cpp
@brief   The main file for the SvxLink server
@author  Tobias Blomberg / SM0SVX
@date	 2004-03-28

\verbatim
SvxLink - A Multi Purpose Voice Services System for Ham Radio Use
Copyright (C) 2003-2025 Tobias Blomberg / SM0SVX

This program is free software; you can redistribute it and/or modify
it under the terms of the GNU General Public License as published by
the Free Software Foundation; either version 2 of the License, or
(at your option) any later version.

This program is distributed in the hope that it will be useful,
but WITHOUT ANY WARRANTY; without even the implied warranty of
MERCHANTABILITY or FITNESS FOR A PARTICULAR PURPOSE.  See the
GNU General Public License for more details.

You should have received a copy of the GNU General Public License
along with this program; if not, write to the Free Software
Foundation, Inc., 59 Temple Place, Suite 330, Boston, MA  02111-1307  USA
\endverbatim
*/



/****************************************************************************
 *
 * System Includes
 *
 ****************************************************************************/

#include <termios.h>
#include <unistd.h>
#include <stdio.h>
#include <ctype.h>
#include <stdlib.h>
#include <popt.h>
#include <locale.h>
#include <signal.h>
#include <sys/types.h>
#include <sys/stat.h>
#include <fcntl.h>
#include <dirent.h>
#include <pwd.h>
#include <grp.h>

#include <string>
#include <iostream>
#include <iomanip>
#include <algorithm>
#include <vector>
#include <cstring>
#include <set>
#include <cerrno>


/****************************************************************************
 *
 * Project Includes
 *
 ****************************************************************************/

#include <AsyncCppApplication.h>
#include <AsyncConfig.h>
#include <AsyncTimer.h>
#include <AsyncFdWatch.h>
#include <AsyncAudioIO.h>
#include <LocationInfo.h>
#include <common.h>
#include <config.h>


/****************************************************************************
 *
 * Local Includes
 *
 ****************************************************************************/

#include "version/SVXLINK.h"
#include "MsgHandler.h"
#include "Logic.h"
#include "LinkManager.h"



/****************************************************************************
 *
 * Namespaces to use
 *
 ****************************************************************************/

using namespace std;
using namespace Async;
using namespace sigc;



/****************************************************************************
 *
 * Defines & typedefs
 *
 ****************************************************************************/

#define PROGRAM_NAME "SvxLink"



/****************************************************************************
 *
 * Local class definitions
 *
 ****************************************************************************/



/****************************************************************************
 *
 * Prototypes
 *
 ****************************************************************************/

static void parse_arguments(int argc, const char **argv);
static void stdinHandler(FdWatch *w);
static void stdout_handler(FdWatch *w);
static void initialize_logics(Config &cfg);
static void sighup_handler(int signal);
static void sigterm_handler(int signal);
static void handle_unix_signal(int signum);
static bool logfile_open(void);
static void logfile_reopen(const char *reason);
static bool logfile_write_timestamp(void);
static void logfile_write(const char *buf);
static void logfile_flush(void);


/****************************************************************************
 *
 * Exported Global Variables
 *
 ****************************************************************************/



/****************************************************************************
 *
 * Local Global Variables
 *
 ****************************************************************************/

static char   	      	  *pidfile_name = NULL;
static char   	      	  *logfile_name = NULL;
static char   	      	  *runasuser = NULL;
static char   	      	  *config = NULL;
static int    	      	  daemonize = 0;
static int    	      	  reset = 0;
static int    	      	  quiet = 0;
static int    	      	  logfd = -1;
static vector<LogicBase*> logic_vec;
static FdWatch	      	  *stdin_watch = 0;
static FdWatch	      	  *stdout_watch = 0;
static string         	  tstamp_format;


/****************************************************************************
 *
 * MAIN
 *
 ****************************************************************************/


/*
 *----------------------------------------------------------------------------
 * Function:  main
 * Purpose:   Start everything...
 * Input:     argc  - The number of arguments passed to this program
 *    	      	      (including the program name).
 *    	      argv  - The arguments passed to this program. argv[0] is the
 *    	      	      program name.
 * Output:    Return 0 on success, else non-zero.
 * Author:    Tobias Blomberg, SM0SVX
 * Created:   2004-03-28
 * Remarks:
 * Bugs:
 *----------------------------------------------------------------------------
 */
int main(int argc, char **argv)
{
  setlocale(LC_ALL, "");

  CppApplication app;
  app.catchUnixSignal(SIGHUP);
  app.catchUnixSignal(SIGINT);
  app.catchUnixSignal(SIGTERM);
  app.unixSignalCaught.connect(sigc::ptr_fun(&handle_unix_signal));

  parse_arguments(argc, const_cast<const char **>(argv));

  int pipefd[2] = {-1, -1};
  int noclose = 0;
  if (quiet || (logfile_name != 0))
  {
    int devnull = open("/dev/null", O_RDWR);
    if (devnull == -1)
    {
      perror("open(/dev/null)");
      exit(1);
    }

    if (quiet)
    {
        /* Redirect stdout to /dev/null */
      dup2(devnull, STDOUT_FILENO);
    }

    if (logfile_name != 0)
    {
        /* Open the logfile */
      if (!logfile_open())
      {
        exit(1);
      }
      atexit(logfile_flush);

        /* Create a pipe to route stdout and stderr through */
      if (pipe(pipefd) == -1)
      {
        perror("pipe");
        exit(1);
      }
      int flags = fcntl(pipefd[0], F_GETFL);
      if (flags == -1)
      {
        perror("fcntl(..., F_GETFL)");
        exit(1);
      }
      flags |= O_NONBLOCK;
      if (fcntl(pipefd[0], F_SETFL, flags) == -1)
      {
        perror("fcntl(..., F_SETFL)");
        exit(1);
      }
      stdout_watch = new FdWatch(pipefd[0], FdWatch::FD_WATCH_RD);
      stdout_watch->activity.connect(sigc::ptr_fun(&stdout_handler));

      if (!quiet)
      {
          /* Redirect stdout to the logpipe */
        if (dup2(pipefd[1], STDOUT_FILENO) == -1)
        {
          perror("dup2(stdout)");
          exit(1);
        }

          /* Force stdout to line buffered mode */
        if (setvbuf(stdout, NULL, _IOLBF, 0) != 0)
        {
          perror("setlinebuf");
          exit(1);
        }
      }

        /* Redirect stderr to the logpipe */
      if (dup2(pipefd[1], STDERR_FILENO) == -1)
      {
        perror("dup2(stderr)");
        exit(1);
      }

        /* Redirect stdin to /dev/null */
      if (dup2(devnull, STDIN_FILENO) == -1)
      {
        perror("dup2(stdin)");
        exit(1);
      }

        /* Tell the daemon function call not to close the file descriptors */
      noclose = 1;
    }
    close(devnull);
<<<<<<< HEAD
=======

      /* Force stdout to line buffered mode */
    if (setvbuf(stdout, NULL, _IOLBF, 0) != 0)
    {
      perror("setlinebuf");
      exit(1);
    }

    atexit(logfile_flush);

      /* Tell the daemon function call not to close the file descriptors */
    noclose = 1;
>>>>>>> ad8f4b93
  }

  if (daemonize)
  {
    if (daemon(0, noclose) == -1)
    {
      perror("daemon");
      exit(1);
    }
  }

  if (pidfile_name != NULL)
  {
    FILE *pidfile = fopen(pidfile_name, "w");
    if (pidfile == 0)
    {
      char err[256];
      sprintf(err, "fopen(\"%s\")", pidfile_name);
      perror(err);
      fflush(stderr);
      exit(1);
    }
    fprintf(pidfile, "%d\n", getpid());
    fclose(pidfile);
  }

  const char *home_dir = 0;
  if (runasuser != NULL)
  {
      // Setup supplementary group IDs
    if (initgroups(runasuser, getgid()))
    {
      perror("initgroups");
      exit(1);
    }

    struct passwd *passwd = getpwnam(runasuser);
    if (passwd == NULL)
    {
      perror("getpwnam");
      exit(1);
    }
    if (setgid(passwd->pw_gid) == -1)
    {
      perror("setgid");
      exit(1);
    }
    if (setuid(passwd->pw_uid) == -1)
    {
      perror("setuid");
      exit(1);
    }
    home_dir = passwd->pw_dir;
  }

  if (home_dir == 0)
  {
    home_dir = getenv("HOME");
  }
  if (home_dir == 0)
  {
    home_dir = ".";
  }

  tstamp_format = "%c";

  Config cfg;
  string cfg_filename;
  if (config != NULL)
  {
    cfg_filename = string(config);
    if (!cfg.open(cfg_filename))
    {
      cerr << "*** ERROR: Could not open configuration file: "
      	   << config << endl;
      exit(1);
    }
  }
  else
  {
    cfg_filename = string(home_dir);
    cfg_filename += "/.svxlink/svxlink.conf";
    if (!cfg.open(cfg_filename))
    {
      cfg_filename = SVX_SYSCONF_INSTALL_DIR "/svxlink.conf";
      if (!cfg.open(cfg_filename))
      {
	cfg_filename = SYSCONF_INSTALL_DIR "/svxlink.conf";
	if (!cfg.open(cfg_filename))
	{
	  cerr << "*** ERROR: Could not open configuration file";
          if (errno != 0)
          {
            cerr << " (" << strerror(errno) << ")";
          }
          cerr << ".\n";
	  cerr << "Tried the following paths:\n"
      	       << "\t" << home_dir << "/.svxlink/svxlink.conf\n"
      	       << "\t" SVX_SYSCONF_INSTALL_DIR "/svxlink.conf\n"
	       << "\t" SYSCONF_INSTALL_DIR "/svxlink.conf\n"
	       << "Possible reasons for failure are: None of the files exist,\n"
	       << "you do not have permission to read the file or there was a\n"
	       << "syntax error in the file.\n";
	  exit(1);
	}
      }
    }
  }
  string main_cfg_filename(cfg_filename);

  string cfg_dir;
  if (cfg.getValue("GLOBAL", "CFG_DIR", cfg_dir))
  {
    if (cfg_dir[0] != '/')
    {
      int slash_pos = main_cfg_filename.rfind('/');
      if (slash_pos != -1)
      {
      	cfg_dir = main_cfg_filename.substr(0, slash_pos+1) + cfg_dir;
      }
      else
      {
      	cfg_dir = string("./") + cfg_dir;
      }
    }

    DIR *dir = opendir(cfg_dir.c_str());
    if (dir == NULL)
    {
      cerr << "*** ERROR: Could not read from directory spcified by "
      	   << "configuration variable GLOBAL/CFG_DIR=" << cfg_dir << endl;
      exit(1);
    }

    struct dirent *dirent;
    while ((dirent = readdir(dir)) != NULL)
    {
      char *dot = strrchr(dirent->d_name, '.');
      if ((dot == NULL) || (dirent->d_name[0] == '.') ||
          (strcmp(dot, ".conf") != 0))
      {
      	continue;
      }
      cfg_filename = cfg_dir + "/" + dirent->d_name;
      if (!cfg.open(cfg_filename))
       {
	 cerr << "*** ERROR: Could not open configuration file: "
	      << cfg_filename << endl;
	 exit(1);
       }
    }

    if (closedir(dir) == -1)
    {
      cerr << "*** ERROR: Error closing directory specified by"
      	   << "configuration variable GLOBAL/CFG_DIR=" << cfg_dir << endl;
      exit(1);
    }
  }

  cfg.getValue("GLOBAL", "TIMESTAMP_FORMAT", tstamp_format);

  cout << PROGRAM_NAME " v" SVXLINK_VERSION
          " Copyright (C) 2003-2025 Tobias Blomberg / SM0SVX\n\n";
  cout << PROGRAM_NAME " comes with ABSOLUTELY NO WARRANTY. "
          "This is free software, and you are\n";
  cout << "welcome to redistribute it in accordance with the terms "
          "and conditions in the\n";
  cout << "GNU GPL (General Public License) version 2 or later.\n";

  cout << "\nUsing configuration file: " << main_cfg_filename << endl;

  string value;
  if (cfg.getValue("GLOBAL", "CARD_SAMPLE_RATE", value))
  {
    int rate = atoi(value.c_str());
    if (rate == 48000)
    {
      AudioIO::setBlocksize(1024);
      AudioIO::setBlockCount(4);
    }
    else if (rate == 16000)
    {
      AudioIO::setBlocksize(512);
      AudioIO::setBlockCount(2);
    }
    #if INTERNAL_SAMPLE_RATE <= 8000
    else if (rate == 8000)
    {
      AudioIO::setBlocksize(256);
      AudioIO::setBlockCount(2);
    }
    #endif
    else
    {
      cerr << "*** ERROR: Illegal sound card sample rate specified for "
      	      "config variable GLOBAL/CARD_SAMPLE_RATE. Valid rates are "
	      #if INTERNAL_SAMPLE_RATE <= 8000
	      "8000, "
	      #endif
	      "16000 and 48000\n";
      exit(1);
    }
    AudioIO::setSampleRate(rate);
    cout << "--- Using sample rate " << rate << "Hz\n";
  }
  
  size_t card_channels = 2;
  cfg.getValue("GLOBAL", "CARD_CHANNELS", card_channels);
  AudioIO::setChannels(card_channels);

    // Init locationinfo
  if (cfg.getValue("GLOBAL", "LOCATION_INFO", value))
  {
    if (!LocationInfo::initialize(cfg, value))
    {
      std::cerr << "*** ERROR: Could not initialize the location info "
                << "subsystem. Check configuration section [" << value << "]."
                << std::endl;
      exit(1);
    }
  }

    // Init Logiclinking
  if (cfg.getValue("GLOBAL", "LINKS", value))
  {
    if (!LinkManager::initialize(cfg, value))
    {
      cerr << "*** ERROR: Could not initialize link manager. "
           << "GLOBAL/LINKS=" << value << ".\n";
      exit(1);
    }
  }

  initialize_logics(cfg);

  if (LinkManager::hasInstance())
  {
    LinkManager::instance()->allLogicsStarted();
  }

  struct termios org_termios;
  if (logfile_name == 0)
  {
    struct termios termios;
    tcgetattr(STDIN_FILENO, &org_termios);
    termios = org_termios;
    termios.c_lflag &= ~(ICANON | ECHO);
    tcsetattr(STDIN_FILENO, TCSANOW, &termios);

    stdin_watch = new FdWatch(STDIN_FILENO, FdWatch::FD_WATCH_RD);
    // must explicitly specify name space for ptr_fun() to avoid conflict
    // with ptr_fun() in /usr/include/c++/4.5/bits/stl_function.h
    stdin_watch->activity.connect(sigc::ptr_fun(&stdinHandler));
  }

  if (reset)
  {
    std::cout << "Initialization done. Exiting." << std::endl;
    Async::Application::app().quit();
  }

  app.exec();

  LinkManager::deleteInstance();
  LocationInfo::deleteInstance();

  logfile_flush();

  if (stdin_watch != 0)
  {
    delete stdin_watch;
    tcsetattr(STDIN_FILENO, TCSANOW, &org_termios);
  }

  if (stdout_watch != 0)
  {
    delete stdout_watch;
    close(pipefd[0]);
    close(pipefd[1]);
  }

  vector<LogicBase*>::iterator lit;
  for (lit=logic_vec.begin(); lit!=logic_vec.end(); lit++)
  {
    Async::Plugin::unload(*lit);
  }
  logic_vec.clear();

  if (logfd != -1)
  {
    close(logfd);
  }

  return 0;

} /* main */




/****************************************************************************
 *
 * Functions
 *
 ****************************************************************************/

/*
 *----------------------------------------------------------------------------
 * Function:  parse_arguments
 * Purpose:   Parse the command line arguments.
 * Input:     argc  - Number of arguments in the command line
 *    	      argv  - Array of strings with the arguments
 * Output:    Returns 0 if all is ok, otherwise -1.
 * Author:    Tobias Blomberg, SM0SVX
 * Created:   2000-06-13
 * Remarks:
 * Bugs:
 *----------------------------------------------------------------------------
 */
static void parse_arguments(int argc, const char **argv)
{
  int print_version = 0;

  poptContext optCon;
  const struct poptOption optionsTable[] =
  {
    POPT_AUTOHELP
    {"pidfile", 0, POPT_ARG_STRING, &pidfile_name, 0,
	    "Specify the name of the pidfile to use", "<filename>"},
    {"logfile", 0, POPT_ARG_STRING, &logfile_name, 0,
	    "Specify the logfile to use (stdout and stderr)", "<filename>"},
    {"runasuser", 0, POPT_ARG_STRING, &runasuser, 0,
	    "Specify the user to run SvxLink as", "<username>"},
    {"config", 0, POPT_ARG_STRING, &config, 0,
	    "Specify the configuration file to use", "<filename>"},
    /*
    {"int_arg", 'i', POPT_ARG_INT, &int_arg, 0,
	    "Description of int argument", "<an int>"},
    */
    {"daemon", 0, POPT_ARG_NONE, &daemonize, 0,
	    "Start SvxLink as a daemon", NULL},
    {"reset", 0, POPT_ARG_NONE, &reset, 0,
	    "Initialize all hardware to initial state then quit", NULL},
    {"quiet", 0, POPT_ARG_NONE, &quiet, 0,
	    "Don't print any info messages, just warnings and errors", NULL},
    {"version", 0, POPT_ARG_NONE, &print_version, 0,
	    "Print the application version string", NULL},
    {NULL, 0, 0, NULL, 0}
  };
  int err;
  //const char *arg = NULL;
  //int argcnt = 0;

  optCon = poptGetContext(PROGRAM_NAME, argc, argv, optionsTable, 0);
  poptReadDefaultConfig(optCon, 0);

  err = poptGetNextOpt(optCon);
  if (err != -1)
  {
    fprintf(stderr, "\t%s: %s\n",
	    poptBadOption(optCon, POPT_BADOPTION_NOALIAS),
	    poptStrerror(err));
    exit(1);
  }

  /*
  printf("string_arg  = %s\n", string_arg);
  printf("int_arg     = %d\n", int_arg);
  printf("bool_arg    = %d\n", bool_arg);
  */

    /* Parse arguments that do not begin with '-' (leftovers) */
  /*
  arg = poptGetArg(optCon);
  while (arg != NULL)
  {
    printf("arg %2d      = %s\n", ++argcnt, arg);
    arg = poptGetArg(optCon);
  }
  */

  poptFreeContext(optCon);

  if (print_version)
  {
    std::cout << SVXLINK_VERSION << std::endl;
    exit(0);
  }
} /* parse_arguments */


static void stdinHandler(FdWatch *w)
{
  char buf[1];
  int cnt = ::read(STDIN_FILENO, buf, 1);
  if (cnt == -1)
  {
    fprintf(stderr, "*** error reading from stdin\n");
    Application::app().quit();
    return;
  }
  else if (cnt == 0)
  {
      /* Stdin file descriptor closed */
    delete stdin_watch;
    stdin_watch = 0;
    return;
  }

  switch (toupper(buf[0]))
  {
    case 'Q':
      Application::app().quit();
      break;

    case '\n':
      putchar('\n');
      break;

    case '0': case '1': case '2': case '3':
    case '4': case '5': case '6': case '7':
    case '8': case '9': case 'A': case 'B':
    case 'C': case 'D': case '*': case '#':
    case 'H':
    {
      Logic *logic = dynamic_cast<Logic*>(logic_vec[0]);
      if (logic != 0)
      {
        logic->injectDtmfDigit(buf[0], 100);
      }
      break;
    }

    default:
      break;
  }
}


static void stdout_handler(FdWatch *w)
{
  ssize_t len =  0;
  do
  {
    char buf[256];
    len = read(w->fd(), buf, sizeof(buf)-1);
    if (len > 0)
    {
      buf[len] = 0;
      logfile_write(buf);
    }
  } while (len > 0);
} /* stdout_handler  */


static void initialize_logics(Config &cfg)
{
  string logics;
  if (!cfg.getValue("GLOBAL", "LOGICS", logics) || logics.empty())
  {
    cerr << "*** ERROR: Config variable GLOBAL/LOGICS is not set\n";
    exit(1);
  }

  std::string logic_core_path(SVX_LOGIC_CORE_INSTALL_DIR);
  cfg.getValue("GLOBAL", "LOGIC_CORE_PATH", logic_core_path);

  string::iterator comma;
  string::iterator begin = logics.begin();
  do
  {
    comma = find(begin, logics.end(), ',');
    string logic_name;
    if (comma == logics.end())
    {
      logic_name = string(begin, logics.end());
    }
    else
    {
      logic_name = string(begin, comma);
      begin = comma + 1;
    }

    cout << "\nStarting logic: " << logic_name << endl;

    string logic_type;
    if (!cfg.getValue(logic_name, "TYPE", logic_type) || logic_type.empty())
    {
      cerr << "*** ERROR: Logic TYPE not specified for logic \""
      	   << logic_name << "\". Skipping...\n";
      continue;
    }
    std::string logic_plugin_filename =
      logic_core_path.empty()
        ? logic_type + "Logic.so"
        : logic_core_path + "/" + logic_type + "Logic.so";
    //std::cout << "### logic_plugin_filename=" << logic_plugin_filename
    //          << std::endl;
    LogicBase *logic = Async::Plugin::load<LogicBase>(logic_plugin_filename);
    if (logic != nullptr)
    {
      std::cout << "\tFound plugin: " << logic->pluginPath() << std::endl;
      if (!logic->initialize(cfg, logic_name))
      {
        Async::Plugin::unload(logic);
        logic = nullptr;
      }
    }
    if (logic == nullptr)
    {
      cerr << "*** ERROR: Could not load or initialize Logic object \""
      	   << logic_name << "\". Skipping...\n";
      continue;
    }

    logic_vec.push_back(logic);
  } while (comma != logics.end());

  if (logic_vec.size() == 0)
  {
    cerr << "*** ERROR: No logics available. Bailing out...\n";
    exit(1);
  }
} /* initialize_logics */


static void sighup_handler(int signal)
{
  if (logfile_name == 0)
  {
    cout << "Ignoring SIGHUP\n";
    return;
  }
  logfile_reopen("SIGHUP received");
} /* sighup_handler */


static void sigterm_handler(int signal)
{
  const char *signame = 0;
  switch (signal)
  {
    case SIGTERM:
      signame = "SIGTERM";
      break;
    case SIGINT:
      signame = "SIGINT";
      break;
    default:
      signame = "???";
      break;
  }
  string msg("\n");
  msg += signame;
  msg += " received. Shutting down application...\n";
  logfile_write(msg.c_str());
  Application::app().quit();
} /* sigterm_handler */


static void handle_unix_signal(int signum)
{
  switch (signum)
  {
    case SIGHUP:
      sighup_handler(signum);
      break;
    case SIGINT:
    case SIGTERM:
      sigterm_handler(signum);
      break;
  }
} /* handle_unix_signal */


static bool logfile_open(void)
{
  if (logfd != -1)
  {
    close(logfd);
  }

  logfd = open(logfile_name, O_WRONLY | O_APPEND | O_CREAT, 00644);
  if (logfd == -1)
  {
    cerr << "open(\"" << logfile_name << "\"): " << strerror(errno) << endl;
    return false;
  }

  return true;

} /* logfile_open */


static void logfile_reopen(const char *reason)
{
  logfile_write_timestamp();
  string msg(reason);
  msg += ". Reopening logfile\n";
  if (write(logfd, msg.c_str(), msg.size()) == -1) {}

  logfile_open();

  logfile_write_timestamp();
  msg = reason;
  msg += ". Logfile reopened\n";
  if (write(logfd, msg.c_str(), msg.size()) == -1) {}
} /* logfile_reopen */


static bool logfile_write_timestamp(void)
{
  if (!tstamp_format.empty())
  {
    struct timeval tv;
    gettimeofday(&tv, NULL);
    string fmt(tstamp_format);
    const string frac_code("%f");
    size_t pos = fmt.find(frac_code);
    if (pos != string::npos)
    {
      stringstream ss;
      ss << setfill('0') << setw(3) << (tv.tv_usec / 1000);
      fmt.replace(pos, frac_code.length(), ss.str());
    }
    struct tm tm;
    char tstr[256];
    size_t tlen = strftime(tstr, sizeof(tstr), fmt.c_str(),
                           localtime_r(&tv.tv_sec, &tm));
    ssize_t ret = write(logfd, tstr, tlen);
    if (ret != static_cast<ssize_t>(tlen))
    {
      return false;
    }
    ret = write(logfd, ": ", 2);
    if (ret != 2)
    {
      return false;
    }
  }
  return true;
} /* logfile_write_timestamp */


static void logfile_write(const char *buf)
{
  if (logfd == -1)
  {
    cout << buf;
    return;
  }

  const char *ptr = buf;
  while (*ptr != 0)
  {
    static bool print_timestamp = true;
    ssize_t ret;

    if (print_timestamp)
    {
      if (!logfile_write_timestamp())
      {
        logfile_reopen("Write error");
        return;
      }
      print_timestamp = false;
    }

    size_t write_len = 0;
    const char *nl = strchr(ptr, '\n');
    if (nl != 0)
    {
      write_len = nl-ptr+1;
      print_timestamp = true;
    }
    else
    {
      write_len = strlen(ptr);
    }
    ret = write(logfd, ptr, write_len);
    if (ret != static_cast<ssize_t>(write_len))
    {
      logfile_reopen("Write error");
      return;
    }
    ptr += write_len;
  }
} /* logfile_write */


static void logfile_flush(void)
{
  cout.flush();
  cerr.flush();
  if (stdout_watch != 0)
  {
    stdout_handler(stdout_watch);
  }
} /*  logfile_flush */



/*
 * This file has not been truncated
 */
<|MERGE_RESOLUTION|>--- conflicted
+++ resolved
@@ -280,8 +280,6 @@
       noclose = 1;
     }
     close(devnull);
-<<<<<<< HEAD
-=======
 
       /* Force stdout to line buffered mode */
     if (setvbuf(stdout, NULL, _IOLBF, 0) != 0)
@@ -294,7 +292,6 @@
 
       /* Tell the daemon function call not to close the file descriptors */
     noclose = 1;
->>>>>>> ad8f4b93
   }
 
   if (daemonize)
