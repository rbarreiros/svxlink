/**
@file	 Reflector.h
@brief   The main reflector class
@author  Tobias Blomberg / SM0SVX
@date	 2017-02-11

\verbatim
SvxReflector - An audio reflector for connecting SvxLink Servers
Copyright (C) 2003-2024 Tobias Blomberg / SM0SVX

This program is free software; you can redistribute it and/or modify
it under the terms of the GNU General Public License as published by
the Free Software Foundation; either version 2 of the License, or
(at your option) any later version.

This program is distributed in the hope that it will be useful,
but WITHOUT ANY WARRANTY; without even the implied warranty of
MERCHANTABILITY or FITNESS FOR A PARTICULAR PURPOSE.  See the
GNU General Public License for more details.

You should have received a copy of the GNU General Public License
along with this program; if not, write to the Free Software
Foundation, Inc., 59 Temple Place, Suite 330, Boston, MA  02111-1307  USA
\endverbatim
*/

#ifndef REFLECTOR_INCLUDED
#define REFLECTOR_INCLUDED


/****************************************************************************
 *
 * System Includes
 *
 ****************************************************************************/

#include <sigc++/sigc++.h>
#include <sys/time.h>
#include <vector>
#include <string>
#include <json/json.h>


/****************************************************************************
 *
 * Project Includes
 *
 ****************************************************************************/

#include <AsyncTcpServer.h>
#include <AsyncFramedTcpConnection.h>
#include <AsyncTimer.h>
#include <AsyncAtTimer.h>
#include <AsyncHttpServerConnection.h>
#include <AsyncExec.h>


/****************************************************************************
 *
 * Local Includes
 *
 ****************************************************************************/

#include "ProtoVer.h"
#include "ReflectorClient.h"


/****************************************************************************
 *
 * Forward declarations
 *
 ****************************************************************************/

namespace Async
{
  class EncryptedUdpSocket;
  class Config;
  class Pty;
};

class ReflectorMsg;
class ReflectorUdpMsg;


/****************************************************************************
 *
 * Forward declarations of classes inside of the declared namespace
 *
 ****************************************************************************/



/****************************************************************************
 *
 * Defines & typedefs
 *
 ****************************************************************************/



/****************************************************************************
 *
 * Exported Global Variables
 *
 ****************************************************************************/



/****************************************************************************
 *
 * Class definitions
 *
 ****************************************************************************/

/**
@brief	The main reflector class
@author Tobias Blomberg / SM0SVX
@date   2017-02-11

This is the main class for the reflector. It handles all network traffic and
the dispatching of incoming messages to the correct ReflectorClient object.
*/
class Reflector : public sigc::trackable
{
  public:
    static time_t timeToRenewCert(const Async::SslX509& cert);

    /**
     * @brief 	Default constructor
     */
    Reflector(void);

    /**
     * @brief 	Destructor
     */
    ~Reflector(void);

    /**
     * @brief 	Initialize the reflector
     * @param 	cfg A previously initialized configuration object
     * @return	Return \em true on success or else \em false
     */
    bool initialize(Async::Config &cfg);

    /**
     * @brief   Return a list of all connected nodes
     * @param   nodes The vector to return the result in
     *
     * This function is used to get a list of the callsigns of all connected
     * nodes.
     */
    void nodeList(std::vector<std::string>& nodes) const;

    /**
     * @brief   Broadcast a TCP message to connected clients
     * @param   msg The message to broadcast
     * @param   filter The client filter to apply
     *
     * This function is used to broadcast a message to all connected clients,
     * possibly applying a client filter.  The message is not really a IP
     * broadcast but rather unicast to all connected clients.
     */
    void broadcastMsg(const ReflectorMsg& msg,
        const ReflectorClient::Filter& filter=ReflectorClient::NoFilter());

    /**
     * @brief   Send a UDP datagram to the specificed ReflectorClient
     * @param   client The client to the send datagram to
     * @param   buf The payload to send
     * @param   count The number of bytes in the payload
     * @return  Returns \em true on success or else \em false
     */
    bool sendUdpDatagram(ReflectorClient *client, const ReflectorUdpMsg& msg);

    void broadcastUdpMsg(const ReflectorUdpMsg& msg,
        const ReflectorClient::Filter& filter=ReflectorClient::NoFilter());

    /**
     * @brief   Get the TG for protocol V1 clients
     * @return  Returns the TG used for protocol V1 clients
     */
    uint32_t tgForV1Clients(void) { return m_tg_for_v1_clients; }

    /**
     * @brief   Request QSY to another talk group
     * @param   tg The talk group to QSY to
     */
    void requestQsy(ReflectorClient *client, uint32_t tg);

<<<<<<< HEAD
    Async::EncryptedUdpSocket* udpSocket(void) const { return m_udp_sock; }

    uint32_t randomQsyLo(void) const { return m_random_qsy_lo; }
    uint32_t randomQsyHi(void) const { return m_random_qsy_hi; }

    Async::SslCertSigningReq loadClientPendingCsr(const std::string& callsign);
    Async::SslCertSigningReq loadClientCsr(const std::string& callsign);
    bool signClientCert(Async::SslX509& cert, const std::string& ca_op);
    Async::SslX509 signClientCsr(const std::string& cn);
    Async::SslX509 loadClientCertificate(const std::string& callsign);

    size_t caSize(void) const { return m_ca_size; }
    const std::vector<uint8_t>& caDigest(void) const { return m_ca_md; }
    const std::vector<uint8_t>& caSignature(void) const { return m_ca_sig; }
    std::string clientCertPem(const std::string& callsign) const;
    std::string caBundlePem(void) const;
    std::string issuingCertPem(void) const;
    bool callsignOk(const std::string& callsign) const;
    bool reqEmailOk(const Async::SslCertSigningReq& req) const;
    bool emailOk(const std::string& email) const;
    std::string checkCsr(const Async::SslCertSigningReq& req);
    Async::SslX509 csrReceived(Async::SslCertSigningReq& req);

  protected:
=======
    /**
     * @brief  Updates the user information
     * @param  user array with all data of the users
     */
    void updateUserdata(Json::Value eventmessage);

    /**
     * @brief  Update Sds information
     * @param  event message with sds data
     */
    void updateSdsdata(Json::Value eventmessage);

    /**
     * @brief  Update Qso information
     * @param  event message with Qso information
     */
    void updateQsostate(Json::Value eventmessage);

    /**
     * @brief  Update System information
     * @param  event message with System information
     */
    void updateSysteminfostate(Json::Value eventmessage);

    /**
     * @brief  Update Rssi information
     * @param  event message with rssi info
     */
    void updateRssistate(Json::Value eventmessage);

    /**
     * @brief  Update register information
     * @param  event message with register info
     */
    void updateRegisterstate(Json::Value eventmessage);

    /**
     * @brief  Get Sds to forward
     * @param  event message to forward Sds
     */
    void forwardSds(Json::Value eventmessage);

    /**
     * @brief  Forward event state to every node except origin
     * @param  originating client
     * @param  event name
     * @param  event message
     * @param  broadcast to every connected client or only group connected
     */
    void forwardEventState(ReflectorClient* origin, const std::string& name, Json::Value& message, bool broadcast);

>>>>>>> ad8f4b93

  private:
    typedef std::map<Async::FramedTcpConnection*,
                     ReflectorClient*> ReflectorClientConMap;
    typedef Async::TcpServer<Async::FramedTcpConnection> FramedTcpServer;
<<<<<<< HEAD
    using HttpServer = Async::TcpServer<Async::HttpServerConnection>;

    static constexpr unsigned ROOT_CA_VALIDITY_DAYS     = 25*365;
    static constexpr unsigned ISSUING_CA_VALIDITY_DAYS  = 4*90;
    static constexpr unsigned CERT_VALIDITY_DAYS        = 90;
    static constexpr int      CERT_VALIDITY_OFFSET_DAYS = -1;

    FramedTcpServer*            m_srv;
    Async::EncryptedUdpSocket*  m_udp_sock;
    ReflectorClientConMap       m_client_con_map;
    Async::Config*              m_cfg;
    uint32_t                    m_tg_for_v1_clients;
    uint32_t                    m_random_qsy_lo;
    uint32_t                    m_random_qsy_hi;
    uint32_t                    m_random_qsy_tg;
    HttpServer*                 m_http_server;
    Async::Pty*                 m_cmd_pty;
    Async::SslContext           m_ssl_ctx;
    std::string                 m_keys_dir;
    std::string                 m_pending_csrs_dir;
    std::string                 m_csrs_dir;
    std::string                 m_certs_dir;
    UdpCipher::AAD              m_aad;
    Async::SslKeypair           m_ca_pkey;
    Async::SslX509              m_ca_cert;
    Async::SslKeypair           m_issue_ca_pkey;
    Async::SslX509              m_issue_ca_cert;
    std::string                 m_pki_dir;
    std::string                 m_ca_bundle_file;
    std::string                 m_crtfile;
    Async::AtTimer              m_renew_cert_timer;
    Async::AtTimer              m_renew_issue_ca_cert_timer;
    size_t                      m_ca_size = 0;
    std::vector<uint8_t>        m_ca_md;
    std::vector<uint8_t>        m_ca_sig;
    std::string                 m_accept_cert_email;
=======

    FramedTcpServer*                                m_srv;
    Async::UdpSocket*                               m_udp_sock;
    ReflectorClientConMap                           m_client_con_map;
    Async::Config*                                  m_cfg;
    uint32_t                                        m_tg_for_v1_clients;
    uint32_t                                        m_random_qsy_lo;
    uint32_t                                        m_random_qsy_hi;
    uint32_t                                        m_random_qsy_tg;
    Async::TcpServer<Async::HttpServerConnection>*  m_http_server;
    std::string                                     cfg_filename;
    bool                                            debug;

      // contain user data
    struct User {
      std::string id;
      std::string call;
      std::string mode;
      std::string idtype;
      std::string name;
      std::string location;
      std::string comment;
      float lat;
      float lon;
      std::string state;
      short reasonforsending;
      char aprs_sym;
      char aprs_tab;
      time_t last_activity;
      time_t sent_last_sds;
      bool registered;
      std::string gateway;
    };
    std::map<std::string, User> userdata;

    std::map<std::string, Json::Value> rssiStateMap;
    std::map<std::string, Json::Value> qsoStateMap;
    std::map<std::string, Json::Value> sdsStateMap;
    std::map<std::string, Json::Value> systemStateMap;
    std::map<std::string, Json::Value> registerStateMap;
>>>>>>> ad8f4b93

    Reflector(const Reflector&);
    Reflector& operator=(const Reflector&);
    void clientConnected(Async::FramedTcpConnection *con);
    void clientDisconnected(Async::FramedTcpConnection *con,
                            Async::FramedTcpConnection::DisconnectReason reason);
    bool udpCipherDataReceived(const Async::IpAddress& addr, uint16_t port,
                               void *buf, int count);
    void udpDatagramReceived(const Async::IpAddress& addr, uint16_t port,
                             void* aad, void *buf, int count);
    void onTalkerUpdated(uint32_t tg, ReflectorClient* old_talker,
                         ReflectorClient *new_talker);
    void httpRequestReceived(Async::HttpServerConnection *con,
                             Async::HttpServerConnection::Request& req);
    void httpClientConnected(Async::HttpServerConnection *con);
    void httpClientDisconnected(Async::HttpServerConnection *con,
        Async::HttpServerConnection::DisconnectReason reason);
    void onRequestAutoQsy(uint32_t from_tg);
    uint32_t nextRandomQsyTg(void);
<<<<<<< HEAD
    void ctrlPtyDataReceived(const void *buf, size_t count);
    void cfgUpdated(const std::string& section, const std::string& tag);
    bool loadCertificateFiles(void);
    bool loadServerCertificateFiles(void);
    bool generateKeyFile(Async::SslKeypair& pkey, const std::string& keyfile);
    bool loadRootCAFiles(void);
    bool loadSigningCAFiles(void);
    bool onVerifyPeer(Async::TcpConnection *con, bool preverify_ok,
                      X509_STORE_CTX *x509_store_ctx);
    bool buildPath(const std::string& sec, const std::string& tag,
                   const std::string& defdir, std::string& defpath);
    bool removeClientCert(const std::string& cn);
    void runCAHook(const Async::Exec::Environment& env);
=======
    bool getUserData(void);
    void writeUserData(void);
    std::string jsonToString(Json::Value eventmessage);
    void requestNodeInfos(void);
>>>>>>> ad8f4b93

};  /* class Reflector */


#endif /* REFLECTOR_INCLUDED */



/*
 * This file has not been truncated
 */<|MERGE_RESOLUTION|>--- conflicted
+++ resolved
@@ -187,7 +187,6 @@
      */
     void requestQsy(ReflectorClient *client, uint32_t tg);
 
-<<<<<<< HEAD
     Async::EncryptedUdpSocket* udpSocket(void) const { return m_udp_sock; }
 
     uint32_t randomQsyLo(void) const { return m_random_qsy_lo; }
@@ -212,65 +211,11 @@
     Async::SslX509 csrReceived(Async::SslCertSigningReq& req);
 
   protected:
-=======
-    /**
-     * @brief  Updates the user information
-     * @param  user array with all data of the users
-     */
-    void updateUserdata(Json::Value eventmessage);
-
-    /**
-     * @brief  Update Sds information
-     * @param  event message with sds data
-     */
-    void updateSdsdata(Json::Value eventmessage);
-
-    /**
-     * @brief  Update Qso information
-     * @param  event message with Qso information
-     */
-    void updateQsostate(Json::Value eventmessage);
-
-    /**
-     * @brief  Update System information
-     * @param  event message with System information
-     */
-    void updateSysteminfostate(Json::Value eventmessage);
-
-    /**
-     * @brief  Update Rssi information
-     * @param  event message with rssi info
-     */
-    void updateRssistate(Json::Value eventmessage);
-
-    /**
-     * @brief  Update register information
-     * @param  event message with register info
-     */
-    void updateRegisterstate(Json::Value eventmessage);
-
-    /**
-     * @brief  Get Sds to forward
-     * @param  event message to forward Sds
-     */
-    void forwardSds(Json::Value eventmessage);
-
-    /**
-     * @brief  Forward event state to every node except origin
-     * @param  originating client
-     * @param  event name
-     * @param  event message
-     * @param  broadcast to every connected client or only group connected
-     */
-    void forwardEventState(ReflectorClient* origin, const std::string& name, Json::Value& message, bool broadcast);
-
->>>>>>> ad8f4b93
 
   private:
     typedef std::map<Async::FramedTcpConnection*,
                      ReflectorClient*> ReflectorClientConMap;
     typedef Async::TcpServer<Async::FramedTcpConnection> FramedTcpServer;
-<<<<<<< HEAD
     using HttpServer = Async::TcpServer<Async::HttpServerConnection>;
 
     static constexpr unsigned ROOT_CA_VALIDITY_DAYS     = 25*365;
@@ -307,48 +252,6 @@
     std::vector<uint8_t>        m_ca_md;
     std::vector<uint8_t>        m_ca_sig;
     std::string                 m_accept_cert_email;
-=======
-
-    FramedTcpServer*                                m_srv;
-    Async::UdpSocket*                               m_udp_sock;
-    ReflectorClientConMap                           m_client_con_map;
-    Async::Config*                                  m_cfg;
-    uint32_t                                        m_tg_for_v1_clients;
-    uint32_t                                        m_random_qsy_lo;
-    uint32_t                                        m_random_qsy_hi;
-    uint32_t                                        m_random_qsy_tg;
-    Async::TcpServer<Async::HttpServerConnection>*  m_http_server;
-    std::string                                     cfg_filename;
-    bool                                            debug;
-
-      // contain user data
-    struct User {
-      std::string id;
-      std::string call;
-      std::string mode;
-      std::string idtype;
-      std::string name;
-      std::string location;
-      std::string comment;
-      float lat;
-      float lon;
-      std::string state;
-      short reasonforsending;
-      char aprs_sym;
-      char aprs_tab;
-      time_t last_activity;
-      time_t sent_last_sds;
-      bool registered;
-      std::string gateway;
-    };
-    std::map<std::string, User> userdata;
-
-    std::map<std::string, Json::Value> rssiStateMap;
-    std::map<std::string, Json::Value> qsoStateMap;
-    std::map<std::string, Json::Value> sdsStateMap;
-    std::map<std::string, Json::Value> systemStateMap;
-    std::map<std::string, Json::Value> registerStateMap;
->>>>>>> ad8f4b93
 
     Reflector(const Reflector&);
     Reflector& operator=(const Reflector&);
@@ -368,7 +271,7 @@
         Async::HttpServerConnection::DisconnectReason reason);
     void onRequestAutoQsy(uint32_t from_tg);
     uint32_t nextRandomQsyTg(void);
-<<<<<<< HEAD
+
     void ctrlPtyDataReceived(const void *buf, size_t count);
     void cfgUpdated(const std::string& section, const std::string& tag);
     bool loadCertificateFiles(void);
@@ -382,12 +285,6 @@
                    const std::string& defdir, std::string& defpath);
     bool removeClientCert(const std::string& cn);
     void runCAHook(const Async::Exec::Environment& env);
-=======
-    bool getUserData(void);
-    void writeUserData(void);
-    std::string jsonToString(Json::Value eventmessage);
-    void requestNodeInfos(void);
->>>>>>> ad8f4b93
 
 };  /* class Reflector */
 
