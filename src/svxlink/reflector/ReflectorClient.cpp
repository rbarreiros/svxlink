/**
@file	 ReflectorClient.cpp
@brief   Represents one client connection
@author  Tobias Blomberg / SM0SVX
@date	 2017-02-11

\verbatim
SvxReflector - An audio reflector for connecting SvxLink Servers
Copyright (C) 2003-2025 Tobias Blomberg / SM0SVX

This program is free software; you can redistribute it and/or modify
it under the terms of the GNU General Public License as published by
the Free Software Foundation; either version 2 of the License, or
(at your option) any later version.

This program is distributed in the hope that it will be useful,
but WITHOUT ANY WARRANTY; without even the implied warranty of
MERCHANTABILITY or FITNESS FOR A PARTICULAR PURPOSE.  See the
GNU General Public License for more details.

You should have received a copy of the GNU General Public License
along with this program; if not, write to the Free Software
Foundation, Inc., 59 Temple Place, Suite 330, Boston, MA  02111-1307  USA
\endverbatim
*/

/****************************************************************************
 *
 * System Includes
 *
 ****************************************************************************/

#include <sstream>
#include <fstream>
#include <cassert>
#include <iomanip>
#include <algorithm>
#include <cerrno>
#include <ctime>
#include <iterator>


/****************************************************************************
 *
 * Project Includes
 *
 ****************************************************************************/

#include <AsyncTimer.h>
#include <AsyncAudioEncoder.h>
#include <AsyncAudioDecoder.h>
#include <AsyncSslCertSigningReq.h>
#include <AsyncEncryptedUdpSocket.h>
#include <common.h>


/****************************************************************************
 *
 * Local Includes
 *
 ****************************************************************************/

#include "ReflectorClient.h"
#include "Reflector.h"
#include "TGHandler.h"
#ifdef HAVE_MQTT
#include "MqttHandler.h"
#endif


/****************************************************************************
 *
 * Namespaces to use
 *
 ****************************************************************************/

using namespace std;
using namespace Async;



/****************************************************************************
 *
 * Defines & typedefs
 *
 ****************************************************************************/

#define RENEW_AFTER 2/3


/****************************************************************************
 *
 * Local class definitions
 *
 ****************************************************************************/



/****************************************************************************
 *
 * Prototypes
 *
 ****************************************************************************/



/****************************************************************************
 *
 * Exported Global Variables
 *
 ****************************************************************************/




/****************************************************************************
 *
 * Local Global Variables
 *
 ****************************************************************************/

ReflectorClient::ClientMap ReflectorClient::client_map;
ReflectorClient::ClientSrcMap ReflectorClient::client_src_map;
ReflectorClient::ClientCallsignMap ReflectorClient::client_callsign_map;
std::mt19937 ReflectorClient::id_gen(std::random_device{}());
ReflectorClient::ClientIdRandomDist ReflectorClient::id_dist(
    CLIENT_ID_MIN, CLIENT_ID_MAX);


/****************************************************************************
 *
 * Public member functions
 *
 ****************************************************************************/

ReflectorClient* ReflectorClient::lookup(const ClientId& id)
{
  auto it = client_map.find(id);
  if (it == client_map.end())
  {
    return nullptr;
  }
  return it->second;
} /* ReflectorClient::lookup */


ReflectorClient* ReflectorClient::lookup(const ClientSrc& src)
{
  auto it = client_src_map.find(src);
  if (it == client_src_map.end())
  {
    return nullptr;
  }
  return it->second;
} /* ReflectorClient::lookup */


ReflectorClient* ReflectorClient::lookup(const std::string& cs)
{
  auto it = client_callsign_map.find(cs);
  if (it == client_callsign_map.end())
  {
    return nullptr;
  }
  return it->second;
} /* ReflectorClient::lookup */


void ReflectorClient::cleanup(void)
{
  auto client_map_copy = client_map;
  for (const auto& item : client_map_copy)
  {
    delete item.second;
  }
  assert(client_map.size() == 0);
} /* ReflectorClient::cleanup */


bool ReflectorClient::TgFilter::operator()(ReflectorClient* client) const
{
  //cout << "m_tg=" << m_tg << "  client_tg="
  //     << TGHandler::instance()->TGForClient(client) << endl;
  return m_tg == TGHandler::instance()->TGForClient(client);
}


ReflectorClient::ReflectorClient(Reflector *ref, Async::FramedTcpConnection *con,
                                 Async::Config *cfg
#ifdef HAVE_MQTT
                                 , MqttHandler* mqtt_handler
#endif
                                 )
  : m_con(con), m_con_state(STATE_EXPECT_PROTO_VER),
    m_disc_timer(10000, Timer::TYPE_ONESHOT, false),
    m_client_id(newClientId(this)), m_remote_udp_port(0), m_cfg(cfg),
    /*m_next_udp_tx_seq(0),*/ m_next_udp_rx_seq(0),
    m_heartbeat_timer(1000, Timer::TYPE_PERIODIC),
    m_heartbeat_tx_cnt(HEARTBEAT_TX_CNT_RESET),
    m_heartbeat_rx_cnt(HEARTBEAT_RX_CNT_RESET),
    m_udp_heartbeat_tx_cnt(UDP_HEARTBEAT_TX_CNT_RESET),
    m_udp_heartbeat_rx_cnt(UDP_HEARTBEAT_RX_CNT_RESET),
    m_reflector(ref), m_blocktime(0), m_remaining_blocktime(0),
    m_current_tg(0), m_udp_cipher_iv_cntr(0)
#ifdef HAVE_MQTT
    , m_mqtt_handler(mqtt_handler)
#endif
{
  // Added by Rui Barreiros | CR7BPM for talk duration in MQTT
  timerclear(&m_talking_start_time);
  m_con->setMaxRxFrameSize(ReflectorMsg::MAX_PREAUTH_FRAME_SIZE);
  m_con->setMaxTxFrameSize(ReflectorMsg::MAX_POSTAUTH_FRAME_SIZE);
  m_con->sslConnectionReady.connect(
      sigc::mem_fun(*this, &ReflectorClient::onSslConnectionReady));
  m_con->frameReceived.connect(
      sigc::mem_fun(*this, &ReflectorClient::onFrameReceived));
  m_disc_timer.expired.connect(
      sigc::mem_fun(*this, &ReflectorClient::onDiscTimeout));
  m_heartbeat_timer.expired.connect(
      sigc::mem_fun(*this, &ReflectorClient::handleHeartbeat));
  m_renew_cert_timer.expired.connect(sigc::hide(
      sigc::mem_fun(*this, &ReflectorClient::renewClientCertificate)));

  string codecs;
  if (m_cfg->getValue("GLOBAL", "CODECS", codecs))
  {
    SvxLink::splitStr(m_supported_codecs, codecs, ",");
  }
  if (m_supported_codecs.size() > 1)
  {
    m_supported_codecs.erase(m_supported_codecs.begin()+1,
                             m_supported_codecs.end());
    cout << "*** WARNING: The GLOBAL/CODECS configuration "
            "variable can only take one codec at the moment. Using the first "
            "one: \"" << m_supported_codecs.front() << "\"" << endl;
  }
  else if (m_supported_codecs.empty())
  {
    string codec = "GSM";
    if (AudioDecoder::isAvailable("OPUS") &&
        AudioEncoder::isAvailable("OPUS"))
    {
      codec = "OPUS";
    }
    else if (AudioDecoder::isAvailable("SPEEX") &&
             AudioEncoder::isAvailable("SPEEX"))
    {
      codec = "SPEEX";
    }
    m_supported_codecs.push_back(codec);
  }
} /* ReflectorClient::ReflectorClient */


ReflectorClient::~ReflectorClient(void)
{
  m_status = nullptr;
  auto client_it = client_map.find(m_client_id);
  assert(client_it != client_map.end());
  client_map.erase(client_it);
  client_src_map.erase(m_client_src);
  if (!m_callsign.empty())
  {
    client_callsign_map.erase(m_callsign);
  }
  TGHandler::instance()->removeClient(this);
} /* ReflectorClient::~ReflectorClient */


void ReflectorClient::setRemoteUdpSource(const ReflectorClient::ClientSrc& src)
{
  assert(m_remote_udp_port == 0);
  m_remote_udp_port = src.second;
  if (m_client_proto_ver >= ProtoVer(3, 0))
  {
    m_client_src = src;
    client_src_map[src] = this;
  }
} /* ReflectorClient::setRemoteUdpSource */


int ReflectorClient::sendMsg(const ReflectorMsg& msg)
{
  errno = 0;

  if (((m_con_state != STATE_CONNECTED) && (msg.type() >= 100)) ||
      !m_con->isConnected())
  {
    errno = ENOTCONN;
  }

  ostringstream ss;
  if (errno == 0)
  {
    m_heartbeat_tx_cnt = HEARTBEAT_TX_CNT_RESET;

    ReflectorMsg header(msg.type());
    if (!header.pack(ss) || !msg.pack(ss))
    {
      cerr << "*** ERROR: Failed to pack TCP message\n";
      errno = EBADMSG;
    }
  }

  if (errno == 0)
  {
    auto ret = m_con->write(ss.str().data(), ss.str().size());
    if (ret >= 0)
    {
      return ret;
    }
  }
  std::cerr << "*** ERROR[" << m_con->remoteHost() << ":"
            << m_con->remotePort() << "]: Write to client failed due to '"
            << strerror(errno) << "'. Message type=" << msg.type() << "."
            << std::endl;
  disconnect();
  return -1;
} /* ReflectorClient::sendMsg */


void ReflectorClient::udpMsgReceived(const ReflectorUdpMsg &header)
{
  m_udp_heartbeat_rx_cnt = UDP_HEARTBEAT_RX_CNT_RESET;

  if ((m_blocktime > 0) && (header.type() == MsgUdpAudio::TYPE))
  {
    m_remaining_blocktime = m_blocktime;
  }
} /* ReflectorClient::udpMsgReceived */


void ReflectorClient::sendUdpMsg(const ReflectorUdpMsg &msg)
{
  if (remoteUdpPort() == 0)
  {
    return;
  }

  m_udp_heartbeat_tx_cnt = UDP_HEARTBEAT_TX_CNT_RESET;

  (void)m_reflector->sendUdpDatagram(this, msg);
} /* ReflectorClient::sendUdpMsg */


void ReflectorClient::setBlock(unsigned blocktime)
{
  if (blocktime > 0)
  {
    std::cout << m_callsign << ": Blocking talker for " << blocktime
              << " seconds" << std::endl;
  }
  else if (m_blocktime > 0)
  {
    std::cout << m_callsign << ": Unblocking talker" << std::endl;
  }
  m_blocktime = blocktime;
  m_remaining_blocktime = blocktime;

#ifdef HAVE_MQTT
  if(m_mqtt_handler && !m_callsign.empty())
  {
    Json::Value client_data;
    client_data["blocktime"] = blocktime;
    client_data["event"] = (blocktime > 0) ? "mute" : "unmute";

    m_mqtt_handler->publishNodeEvent("mute", m_callsign, client_data);
  }
#endif

} /* ReflectorClient::setBlock */

// Changed by Rui Barreiros | CR7BPM for talk duration in MQTT
void ReflectorClient::updateIsTalker(void)
{
  if (m_status != nullptr)
  {
    auto talker = TGHandler::instance()->talkerForTG(m_current_tg);
<<<<<<< HEAD
    bool is_talker = (talker == this);
    bool was_talker = (*m_status).isMember("isTalker") && (*m_status)["isTalker"].asBool();
    
    (*m_status)["isTalker"] = is_talker;
    
    // Track when talking starts
    if (is_talker && !was_talker)
    {
      gettimeofday(&m_talking_start_time, NULL);
    }
=======
    (*m_status)["isTalker"] = (
        TGHandler::instance()->showActivity(m_current_tg) &&
        (talker == this)
        );
>>>>>>> ca5b0646
  }
} /* ReflectorClient:;updateIsTalker */

// Added by Rui Barreiros | CR7BPM for talk duration in MQTT
double ReflectorClient::getTalkingDuration(void) const
{
  // Check if currently talking
  if (m_status != nullptr && 
      m_status->isMember("isTalker") && 
      (*m_status)["isTalker"].asBool() &&
      !timerisset(&m_talking_start_time))
  {
    return 0.0;
  }
  
  if (timerisset(&m_talking_start_time))
  {
    struct timeval now, duration;
    gettimeofday(&now, NULL);
    timersub(&now, &m_talking_start_time, &duration);
    return duration.tv_sec + duration.tv_usec / 1000000.0;
  }
  
  return 0.0;
} /* ReflectorClient::getTalkingDuration */


std::vector<uint8_t> ReflectorClient::udpCipherIV(void) const
{
  return UdpCipher::IV{udpCipherIVRand(), 0, m_udp_cipher_iv_cntr};
} /* ReflectorClient::udpCipherIV */


void ReflectorClient::certificateUpdated(Async::SslX509& cert)
{
  if (m_con_state == STATE_CONNECTED)
  {
    //sendMsg(MsgClientCert(cert.pem()));
    sendClientCert(cert);
  }
} /* ReflectorClient::certificateUpdated */



/****************************************************************************
 *
 * Protected member functions
 *
 ****************************************************************************/



/****************************************************************************
 *
 * Private member functions
 *
 ****************************************************************************/

ReflectorClient::ClientId ReflectorClient::newClientId(ReflectorClient* client)
{
  assert(client_map.size() <
         (static_cast<size_t>(CLIENT_ID_MAX)-CLIENT_ID_MIN+1));
  ClientId id = id_dist(id_gen);
  while (client_map.count(id) > 0)
  {
    id = (id < CLIENT_ID_MAX) ? id+1 : CLIENT_ID_MIN;
  }
  client_map[id] = client;
  return id;
} /* ReflectorClient::newClientId */


void ReflectorClient::onSslConnectionReady(TcpConnection *con)
{
  //std::cout << "### ReflectorClient::onSslConnectionReady" << std::endl;

  if (m_con_state != STATE_EXPECT_SSL_CON_READY)
  {
    std::cout << "*** ERROR[" << m_con->remoteHost() << ":"
              << m_con->remotePort()
              << "]: SSL connection ready event unexpected" << std::endl;
    disconnect();
    return;
  }

  //m_con->setMaxRxFrameSize(ReflectorMsg::MAX_POST_SSL_SETUP_FRAME_SIZE);

  Async::SslX509 peer_cert(con->sslPeerCertificate());
  if (peer_cert.isNull())
  {
    std::cout << m_con->remoteHost() << ":" << m_con->remotePort()
              << ": No client certificate. Requesting Certificate "
                 "Signing Request from client." << std::endl;
    sendMsg(MsgClientCsrRequest());
    m_con_state = STATE_EXPECT_CSR;
    return;
    //MsgAuthChallenge challenge_msg;
    //if (challenge_msg.challenge() == nullptr)
    //{
    //  disconnect();
    //  return;
    //}
    //memcpy(m_auth_challenge, challenge_msg.challenge(),
    //       MsgAuthChallenge::LENGTH);
    //sendMsg(challenge_msg);
    //m_con_state = STATE_EXPECT_AUTH_RESPONSE;
    //return;
  }

  std::cout << "------------- Client Certificate --------------" << std::endl;
  peer_cert.print();
  std::cout << "-----------------------------------------------" << std::endl;

  std::string callsign = peer_cert.commonName();
  if (!m_reflector->callsignOk(callsign))
  {
    std::cout << "*** WARNING[" << m_con->remoteHost() << ":"
              << m_con->remotePort()
              << "]: client certificate has invalid CN (callsign)"
              << std::endl;
    disconnect();
    return;
  }

    // Set cert renewal timer to expire one minute after the actual renewal
    // time to avoid a race condition. Also delay renewal to at least 10
    // minutes after node connection to reduce problems with renewal loops.
    // Renewal loops may occur if the client does not accept a new certificate
    // for some reason and upon reconnection continue to use the old
    // certificate, in which case the reflector will send the new cert again,
    // and so on. This may happen if the real-time clock is not correctly set
    // on the node.
  time_t renew_time = std::max(
      std::time(NULL) + 10*60,
      Reflector::timeToRenewCert(peer_cert) + 60);
  m_renew_cert_timer.setTimeout(renew_time);
  m_renew_cert_timer.start();

  std::cout << callsign << ": " << peer_cert.subjectNameString() << std::endl;
  connectionAuthenticated(callsign);
} /* ReflectorClient::onSslConnectionReady */


void ReflectorClient::onFrameReceived(FramedTcpConnection *con,
                                      std::vector<uint8_t>& data)
{
  if ((m_con_state == STATE_DISCONNECTED) ||
      (m_con_state == STATE_EXPECT_DISCONNECT))
  {
    return;
  }

  int len = data.size();
  assert(len >= 0);
  auto buf = reinterpret_cast<const char*>(data.data());
  stringstream ss;
  ss.write(buf, len);

  std::stringstream idss;
  if (m_callsign.empty())
  {
    idss << m_con->remoteHost() << ":" << m_con->remotePort();
  }
  else
  {
    idss << m_callsign;
  }

  ReflectorMsg header;
  if (!header.unpack(ss))
  {
    std::cout << "*** ERROR[" << idss.str()
              << "]: Unpacking failed for TCP message header"
              << std::endl;
    sendError("Protocol error");
    return;
  }

  if ((m_con_state != STATE_CONNECTED) && (header.type() >= 100))
  {
      // FIXME: This should really be an error and the client should be
      // disconnected but it will cause too much problems in existing
      // misbeaving clients at the moment.
    std::cout << "*** WARNING[" << idss.str()
              << "]: User message " << header.type()
              << " received in unauthenticated state"
              << std::endl;
    //sendError("Protocol error");
    return;
  }

  m_heartbeat_rx_cnt = HEARTBEAT_RX_CNT_RESET;

  switch (header.type())
  {
    case MsgHeartbeat::TYPE:
      break;
    case MsgProtoVer::TYPE:
      handleMsgProtoVer(ss);
      break;
    case MsgCABundleRequest::TYPE:
      handleMsgCABundleRequest(ss);
      break;
    case MsgStartEncryptionRequest::TYPE:
      handleMsgStartEncryptionRequest(ss);
      break;
    case MsgAuthResponse::TYPE:
      handleMsgAuthResponse(ss);
      break;
    case MsgClientCsr::TYPE:
      handleMsgClientCsr(ss);
      break;
    case MsgSelectTG::TYPE:
      handleSelectTG(ss);
      break;
    case MsgTgMonitor::TYPE:
      handleTgMonitor(ss);
      break;
    case MsgNodeInfo::TYPE:
      handleNodeInfo(ss);
      break;
    case MsgSignalStrengthValues::TYPE:
      handleMsgSignalStrengthValues(ss);
      break;
    case MsgTxStatus::TYPE:
      handleMsgTxStatus(ss);
      break;
#if 0
    case MsgNodeInfo::TYPE:
      handleNodeInfo(ss);
      break;
#endif
    case MsgRequestQsy::TYPE:
      handleRequestQsy(ss);
      break;
    case MsgStateEvent::TYPE:
      handleStateEvent(ss);
      break;
    case MsgError::TYPE:
      handleMsgError(ss);
      break;
    default:
      // Better just ignoring unknown protocol messages for making it easier to
      // add messages to the protocol and still be backwards compatible.

      //cerr << "*** WARNING: Unknown protocol message received: msg_type="
      //     << header.type() << endl;
      break;
  }
} /* ReflectorClient::onFrameReceived */


void ReflectorClient::handleMsgProtoVer(std::istream& is)
{
  if (m_con_state != STATE_EXPECT_PROTO_VER)
  {
    sendError("Protocol version expected");
    return;
  }

  MsgProtoVer msg;
  if (!msg.unpack(is))
  {
    std::cout << "*** ERROR[" << m_con->remoteHost() << ":"
              << m_con->remotePort() << "]: Could not unpack MsgProtoVer"
              << std::endl;
    sendError("Illegal MsgProtoVer protocol message received");
    return;
  }
  m_client_proto_ver.set(msg.majorVer(), msg.minorVer());
  ProtoVer max_proto_ver(MsgProtoVer::MAJOR, MsgProtoVer::MINOR);
  if (m_client_proto_ver > max_proto_ver)
  {
    std::cout << m_con->remoteHost() << ":" << m_con->remotePort()
              << ": Using protocol version "
              << msg.majorVer() << "." << msg.minorVer()
              << " which is newer than we can handle.";
    if (m_con_state == STATE_EXPECT_PROTO_VER)
    {
      std::cout << " Asking for downgrade to "
                << MsgProtoVer::MAJOR << "." << MsgProtoVer::MINOR << ".";
      sendMsg(MsgProtoVerDowngrade());
    }
    else
    {
      std::cout << " Downgrade failed.";
      std::ostringstream ss;
      ss << "Unsupported protocol version " << msg.majorVer() << "."
         << msg.minorVer() << ". May be at most "
         << MsgProtoVer::MAJOR << "." << MsgProtoVer::MINOR << ".";
      sendError(ss.str());
    }
    std::cout << std::endl;
    return;
  }
  else if (m_client_proto_ver < ProtoVer(MIN_MAJOR_VER, MIN_MINOR_VER))
  {
    std::cout << "*** ERROR[" << m_con->remoteHost() << ":"
              << m_con->remotePort()
              << "]: Client is using protocol version "
              << msg.majorVer() << "." << msg.minorVer()
              << " which is too old. Must at least be version "
              << MIN_MAJOR_VER << "." << MIN_MINOR_VER << "." << std::endl;
    std::ostringstream ss;
    ss << "Unsupported protocol version " << msg.majorVer() << "."
       << msg.minorVer() << ". Must be at least "
       << MIN_MAJOR_VER << "." << MIN_MINOR_VER << ".";
    sendError(ss.str());
    return;
  }

  if (m_client_proto_ver.majorVer() >= 3)
  {
    //std::cout << "### ReflectorClient::handMsgProtoVer: Send CAInfo"
    //          << std::endl;
    //m_con->setMaxRxFrameSize(ReflectorMsg::MAX_PRE_SSL_SETUP_FRAME_SIZE);
    sendMsg(MsgCAInfo(m_reflector->caSize(), m_reflector->caDigest()));
    m_con_state = STATE_EXPECT_START_ENCRYPTION;
  }
  else
  {
    sendAuthChallenge();
  }
} /* ReflectorClient::handleMsgProtoVer */


void ReflectorClient::handleMsgCABundleRequest(std::istream& is)
{
  //std::cout << "### ReflectorClient::handleMsgCABundleRequest" << std::endl;

  if (m_con_state != STATE_EXPECT_START_ENCRYPTION)
  {
    std::cout << "*** ERROR[" << m_con->remoteHost() << ":"
              << m_con->remotePort() << "]: Unexpected MsgCABundleRequest"
              << std::endl;
    disconnect();
    return;
  }

  //std::cout << "### Sending CA Bundle" << std::endl;
  //m_con->setMaxRxFrameSize(ReflectorMsg::MAX_PRE_SSL_SETUP_FRAME_SIZE);
  sendMsg(MsgCABundle(m_reflector->caBundlePem(), m_reflector->caSignature(),
                      m_reflector->issuingCertPem()));
} /* ReflectorClient::handleMsgCABundleRequest */


void ReflectorClient::handleMsgStartEncryptionRequest(std::istream& is)
{
  //std::cout << "### ReflectorClient::handleMsgStartEncryptionRequest"
  //          << std::endl;

  if (m_con_state != STATE_EXPECT_START_ENCRYPTION)
  {
    std::cout << "*** ERROR[" << m_con->remoteHost() << ":"
              << m_con->remotePort()
              << "]: Unexpected MsgStartEncryptionRequest" << std::endl;
    disconnect();
    return;
  }

  MsgStartEncryptionRequest msg;
  if (!msg.unpack(is))
  {
    std::cerr << "*** ERROR[" << m_con->remoteHost() << ":"
              << m_con->remotePort()
              << "]: Could not unpack MsgStartEncryptionRequest" << std::endl;
    disconnect();
    return;
  }

  std::cout << m_con->remoteHost() << ":" << m_con->remotePort()
            << ": Starting encryption" << std::endl;

  m_con->setMaxRxFrameSize(ReflectorMsg::MAX_SSL_SETUP_FRAME_SIZE);
  sendMsg(MsgStartEncryption());
  m_con->enableSsl(true);
  m_con_state = STATE_EXPECT_SSL_CON_READY;
} /* ReflectorClient::handleMsgStartEncryptionRequest */


void ReflectorClient::handleMsgAuthResponse(std::istream& is)
{
  if (m_con_state != STATE_EXPECT_AUTH_RESPONSE)
  {
    std::cerr << "*** ERROR[" << m_con->remoteHost() << ":"
              << m_con->remotePort()
              << "]: Authentication response unexpected" << std::endl;
    sendError("Authentication response unexpected");
    return;
  }

  MsgAuthResponse msg;
  if (!msg.unpack(is))
  {
    std::cerr << "*** ERROR[" << m_con->remoteHost() << ":"
              << m_con->remotePort()
              << "]: Could not unpack MsgAuthResponse" << std::endl;
    sendError("Illegal MsgAuthResponse protocol message received");
    return;
  }

  if (!m_reflector->callsignOk(msg.callsign()))
  {
    std::cerr << "*** ERROR[" << m_con->remoteHost() << ":"
              << m_con->remotePort()
              << "]: Invalid node callsign '" << msg.callsign()
              << "' in MsgAuthResponse"
              << std::endl;
    sendError("Invalid callsign");

#ifdef HAVE_MQTT
    if(m_mqtt_handler && !m_callsign.empty())
    {
      Json::Value client_data;
      client_data["status"] = "failed";
      client_data["reason"] = "invalid_callsign";
      m_mqtt_handler->publishNodeEvent("auth", m_callsign, client_data);
    }
#endif

    return;
  }

  //const auto peer_cert = m_reflector->loadClientCertificate(msg.callsign());
  //if (!peer_cert.isNull())
  //{
  //  std::cout << "Client " << m_con->remoteHost() << ":"
  //            << m_con->remotePort() << " (" << msg.callsign() << "?)"
  //            << ": Sending client certificate to peer" << std::endl;
  //  //sendMsg(MsgClientCert(peer_cert.pem()));
  //  sendClientCert(peer_cert);
  //  //m_con_state = STATE_EXPECT_CSR;
  //  return;
  //}
  //else //if (m_reflector->loadClientPendingCsr(msg.callsign()).isNull())
  //{
  //  std::cout << "Client " << m_con->remoteHost() << ":"
  //            << m_con->remotePort() << " (" << msg.callsign() << "?)"
  //            << ": Sending CSR request to peer" << std::endl;
  //  sendMsg(MsgClientCsrRequest());
  //}

  string auth_key = lookupUserKey(msg.callsign());
  if (!auth_key.empty() && msg.verify(auth_key, m_auth_challenge))
  {
    std::cout << msg.callsign() << ": Received valid auth key" << std::endl;
    connectionAuthenticated(msg.callsign());
  }
  else
  {
    std::cerr << "*** ERROR[" << m_con->remoteHost() << ":"
              << m_con->remotePort() << "]: Authentication failed for user '"
              << msg.callsign() << "'" << std::endl;
    sendError("Access denied");

#ifdef HAVE_MQTT
    if(m_mqtt_handler && !m_callsign.empty())
    {
      Json::Value client_data;
      client_data["status"] = "failed";
      client_data["reason"] = "invalid_auth_key";
      m_mqtt_handler->publishNodeEvent("auth", m_callsign, client_data);
    }
#endif

  }
} /* ReflectorClient::handleMsgAuthResponse */


void ReflectorClient::handleMsgClientCsr(std::istream& is)
{
  std::ostringstream idss;
  if (m_con_state == STATE_CONNECTED)
  {
    idss << m_callsign;
  }
  else
  {
    idss << m_con->remoteHost() << ":" << m_con->remotePort();
  }

  if ((m_con_state != STATE_CONNECTED) && (m_con_state != STATE_EXPECT_CSR))
  {
    std::cerr << "*** ERROR[" << idss.str()
              << "]: Certificate Signing Request unexpected" << std::endl;
    sendError("Certificate Signing Request unexpected");
    return;
  }

  MsgClientCsr msg;
  if (!msg.unpack(is))
  {
    std::cout << "*** ERROR[" << idss.str()
              << "]: Could not unpack MsgClientCsr" << std::endl;
    sendError("Illegal MsgClientCsr protocol message received");
    return;
  }

  std::cerr << idss.str() << ": Received CSR" << std::endl;

  Async::SslCertSigningReq req;
  if (!req.readPem(msg.csrPem()) || req.isNull())
  {
    std::cerr << "*** ERROR[" << idss.str() << "]: Invalid CSR received:\n"
              << msg.csrPem() << std::endl;
    sendError("Invalid CSR received");
    return;
  }
  req.print(idss.str() + ":   ");
  auto errstr = m_reflector->checkCsr(req);
  if (!errstr.empty())
  {
    std::cerr << "*** ERROR[" << idss.str() << "]: " << errstr << std::endl;
    sendError(errstr);
    return;
  }

  auto cert = m_reflector->csrReceived(req);
  auto current_req = m_reflector->loadClientCsr(req.commonName());
  if ((
        (m_con_state == STATE_EXPECT_CSR) ||
        (!current_req.isNull() && (req.digest() == current_req.digest()))
      ) &&
      sendClientCert(cert))
  {
    std::cout << idss.str() << ": Sent certificate to peer" << std::endl;
    //cert.print();
    m_con_state = STATE_EXPECT_DISCONNECT;
  }
  else if (m_con_state == STATE_EXPECT_CSR)
  {
    std::cout << idss.str() << ": No valid certificate found matching CSR. "
                 "Sending authentication challenge." << std::endl;
    sendAuthChallenge();
    m_con_state = STATE_EXPECT_AUTH_RESPONSE;
  }
} /* ReflectorClient::handleMsgClientCsr */


void ReflectorClient::handleSelectTG(std::istream& is)
{
  MsgSelectTG msg;
  if (!msg.unpack(is))
  {
    cout << "Client " << m_con->remoteHost() << ":" << m_con->remotePort()
         << " ERROR: Could not unpack MsgSelectTG" << endl;
    sendError("Illegal MsgSelectTG protocol message received");
    return;
  }
  if (msg.tg() != m_current_tg)
  {
    auto talker = TGHandler::instance()->talkerForTG(m_current_tg);
    if (talker == this)
    {
      m_reflector->broadcastUdpMsg(MsgUdpFlushSamples(),
          mkAndFilter(
            TgFilter(m_current_tg),
            ExceptFilter(this)));
    }
    else if (talker != 0)
    {
      sendUdpMsg(MsgUdpFlushSamples());
    }

    setTg(msg.tg());

#ifdef HAVE_MQTT
    if(m_mqtt_handler && !m_callsign.empty())
    {
      Json::Value client_data;
      client_data["tg"] = msg.tg();
  
      m_mqtt_handler->publishNodeEvent("selected_tg", m_callsign, client_data);
    }
#endif
  
  }
} /* ReflectorClient::handleSelectTG */


void ReflectorClient::handleTgMonitor(std::istream& is)
{
  MsgTgMonitor msg;
  if (!msg.unpack(is))
  {
    cout << "Client " << m_con->remoteHost() << ":" << m_con->remotePort()
         << " ERROR: Could not unpack MsgTgMonitor" << endl;
    sendError("Illegal MsgTgMonitor protocol message received");
    return;
  }
  auto tgs = msg.tgs();
  auto it = tgs.cbegin();
  while (it != tgs.end())
  {
    const auto& tg = *it;
    if (!TGHandler::instance()->allowTgSelection(this, tg) || (tg == 0))
    {
      std::cout << m_callsign << ": Not allowed to monitor TG #"
                << tg << std::endl;
      tgs.erase(it++);
      continue;
    }
    ++it;
  }
  cout << m_callsign << ": Monitor TG#: [ ";
  std::copy(tgs.begin(), tgs.end(), std::ostream_iterator<uint32_t>(cout, " "));
  cout << "]" << endl;

  setMonitoredTGs(tgs);

#ifdef HAVE_MQTT
  if(m_mqtt_handler && !m_callsign.empty())
  {
    Json::Value client_data;
    Json::Value tgs_array(Json::arrayValue);
    for (const auto& tg : tgs)
    {
      tgs_array.append(tg);
    }
    client_data["tgs"] = tgs_array;
    
    m_mqtt_handler->publishNodeEvent("monitored_tgs", m_callsign, client_data);
  }
#endif


} /* ReflectorClient::handleTgMonitor */


void ReflectorClient::handleNodeInfo(std::istream& is)
{
  std::string jsonstr;
  if (m_client_proto_ver >= ProtoVer(3, 0))
  {
    MsgNodeInfo msg;
    if (!msg.unpack(is))
    {
      cout << "Client " << m_con->remoteHost() << ":" << m_con->remotePort()
           << " ERROR: Could not unpack MsgNodeInfo" << endl;
      sendError("Illegal MsgNodeInfo protocol message received");
      return;
    }
    //std::cout << "### handleNodeInfo: udpSrcPort()=" << msg.udpSrcPort()
    //          << " JSON=" << msg.json() << std::endl;
    //setRemoteUdpSource(msg.udpSrcPort());
    setUdpCipherIVRand(msg.ivRand());
    setUdpCipherKey(msg.udpCipherKey());
    jsonstr = msg.json();

    sendMsg(MsgStartUdpEncryption());
  }
  else
  {
    MsgNodeInfoV2 msg;
    if (!msg.unpack(is))
    {
      std::cout << "Client " << m_con->remoteHost() << ":"
                << m_con->remotePort()
                << " ERROR: Could not unpack MsgNodeInfoV2" << std::endl;
      sendError("Illegal MsgNodeInfo protocol message received");
      return;
    }
    jsonstr = msg.json();
  }
  try
  {
    m_status = &(m_reflector->clientStatus(m_callsign));
    auto& status = *m_status;
    status.clear();
    std::istringstream is(jsonstr);
    is >> status;

    status["protoVer"]["majorVer"] = protoVer().majorVer();
    status["protoVer"]["minorVer"] = protoVer().minorVer();
    setMonitoredTGs(m_monitored_tgs);
    setTg(m_current_tg);
    if (status.isMember("qth") && status["qth"].isArray())
    {
      //std::cout << "### Found qth" << std::endl;
      Json::Value& qths(status["qth"]);
      for (Json::Value::ArrayIndex i=0; i<qths.size(); ++i)
      {
        Json::Value& qth(qths[i]);
        if (qth.isMember("rx") && qth["rx"].isObject())
        {
          //std::cout << "### Found rx" << std::endl;
          for (const auto& rx_id_str : qth["rx"].getMemberNames())
          {
            //std::cout << "### member=" << *it << std::endl;
            if (rx_id_str.size() == 1)
            {
              char rx_id(rx_id_str[0]);
              Json::Value& rx(qth["rx"][rx_id_str]);
              if (rx.isObject())
              {
                m_json_rx_map.emplace(rx_id, rx);
                setRxSiglev(rx_id, 0);
                setRxEnabled(rx_id, false);
                setRxSqlOpen(rx_id, false);
                setRxActive(rx_id, false);
              }
            }
          }
        }
        if (qth.isMember("tx") && qth["tx"].isObject())
        {
          //std::cout << "### Found tx" << std::endl;
          for (const auto& tx_id_str : qth["tx"].getMemberNames())
          {
            //std::cout << "### member=" << *it << std::endl;
            if (tx_id_str.size() == 1)
            {
              char tx_id(tx_id_str[0]);
              Json::Value& tx(qth["tx"][tx_id_str]);
              if (tx.isObject())
              {
                m_json_tx_map.emplace(tx_id, tx);
                setTxTransmit(tx_id, false);
              }
            }
          }
        }
      }
    }

#ifdef HAVE_MQTT
  if(m_mqtt_handler && !m_callsign.empty())
  {
    Json::Value client_data;
    std::istringstream json_stream(jsonstr);
    json_stream >> client_data;
    m_mqtt_handler->publishNodeEvent("info", m_callsign, client_data);
  }
#endif
}
  catch (const Json::Exception& e)
  {
    std::cerr << "*** WARNING[" << m_callsign
              << "]: Failed to parse MsgNodeInfo JSON object: "
              << e.what() << std::endl;
  }
} /* ReflectorClient::handleNodeInfo */


void ReflectorClient::handleMsgSignalStrengthValues(std::istream& is)
{
  MsgSignalStrengthValues msg;
  if (!msg.unpack(is))
  {
    cerr << "*** WARNING[" << callsign()
         << "]: Could not unpack incoming "
            "MsgSignalStrengthValues message" << endl;
    return;
  }
  typedef MsgSignalStrengthValues::Rxs::const_iterator RxsIter;
  for (RxsIter it = msg.rxs().begin(); it != msg.rxs().end(); ++it)
  {
    const MsgSignalStrengthValues::Rx& rx = *it;
    //std::cout << "### MsgSignalStrengthValues:"
    //  << " id=" << rx.id()
    //  << " siglev=" << rx.siglev()
    //  << " enabled=" << rx.enabled()
    //  << " sql_open=" << rx.sqlOpen()
    //  << " active=" << rx.active()
    //  << std::endl;
    setRxSiglev(rx.id(), rx.siglev());
    setRxEnabled(rx.id(), rx.enabled());
    setRxSqlOpen(rx.id(), rx.sqlOpen());
    setRxActive(rx.id(), rx.active());

#ifdef HAVE_MQTT
    if(m_mqtt_handler && !m_callsign.empty())
    {
      Json::Value client_data;
      client_data["rx_id"] = rx.id();
      client_data["siglev"] = rx.siglev();
      client_data["enabled"] = rx.enabled();
      client_data["sql_open"] = rx.sqlOpen();
      client_data["active"] = rx.active();

      m_mqtt_handler->publishNodeEvent("signal", m_callsign, client_data);
    }
#endif
  }
} /* ReflectorClient::handleMsgSignalStrengthValues */


void ReflectorClient::handleMsgTxStatus(std::istream& is)
{
  MsgTxStatus msg;
  if (!msg.unpack(is))
  {
    cerr << "*** WARNING[" << callsign()
         << "]: Could not unpack incoming MsgTxStatus message" << endl;
    return;
  }
  typedef MsgTxStatus::Txs::const_iterator TxsIter;
  for (TxsIter it = msg.txs().begin(); it != msg.txs().end(); ++it)
  {
    const MsgTxStatus::Tx& tx = *it;
    //std::cout << "### MsgTxStatus:"
    //  << " id=" << tx.id()
    //  << " transmit=" << tx.transmit()
    //  << std::endl;
    setTxTransmit(tx.id(), tx.transmit());
  }
} /* ReflectorClient::handleMsgTxStatus */


void ReflectorClient::handleRequestQsy(std::istream& is)
{
  MsgRequestQsy msg;
  if (!msg.unpack(is))
  {
    cout << "Client " << m_con->remoteHost() << ":" << m_con->remotePort()
         << " ERROR: Could not unpack MsgRequestQsy" << endl;
    sendError("Illegal MsgRequestQsy protocol message received");
    return;
  }
  m_reflector->requestQsy(this, msg.tg());

#ifdef HAVE_MQTT
  if(m_mqtt_handler && !m_callsign.empty())
  {
    Json::Value client_data;
    client_data["tg"] = msg.tg();
    client_data["status"] = "request";

    m_mqtt_handler->publishNodeEvent("qsy", m_callsign, client_data);
  }
#endif

} /* ReflectorClient::handleRequestQsy */


void ReflectorClient::handleStateEvent(std::istream& is)
{
  MsgStateEvent msg;
  if (!msg.unpack(is))
  {
    cout << "Client " << m_con->remoteHost() << ":" << m_con->remotePort()
         << " ERROR: Could not unpack MsgStateEvent" << endl;
    sendError("Illegal MsgStateEvent protocol message received");
    return;
  }
  cout << "### ReflectorClient::handleStateEvent:"
       << " src=" << msg.src()
       << " name=" << msg.name()
       << " msg=" << msg.msg()
       << std::endl;
} /* ReflectorClient::handleStateEvent */


#if 0
void ReflectorClient::handleNodeInfo(std::istream& is)
{
  MsgNodeInfo msg;
  if (!msg.unpack(is))
  {
    cout << "Client " << m_con->remoteHost() << ":" << m_con->remotePort()
         << " ERROR: Could not unpack MsgNodeInfo" << endl;
    sendError("Illegal MsgNodeInfo protocol message received");
    return;
  }
  cout << m_callsign << ": Client info"
       << "\n--- Software: \"" << msg.swInfo() << "\"";
  for (size_t i=0; i<msg.rxSites().size(); ++i)
  {
    const MsgNodeInfo::RxSite& rx_site = msg.rxSites().at(i);
    cout << "\n--- Receiver \"" << rx_site.rxName() << "\":"
         << "\n---   QTH Name          : " << rx_site.qthName();
    if (rx_site.antennaHeightIsValid())
    {
      cout << "\n---   Antenna Height    : " << rx_site.antennaHeight()
           << "m above sea level";
    }
    if (rx_site.antennaDirectionIsValid())
    {
      cout << "\n---   Antenna Direction : " << rx_site.antennaDirection()
           << " degrees";
    }
    if (rx_site.rfFrequencyIsValid())
    {
      cout << "\n---   RF Frequency      : " << rx_site.rfFrequency()
           << "Hz";
    }
    if (rx_site.ctcssFrequenciesIsValid())
    {
      cout << "\n---   CTCSS Frequencies : ";
      std::copy(rx_site.ctcssFrequencies().begin(),
                rx_site.ctcssFrequencies().end(),
                std::ostream_iterator<float>(cout, " "));
    }
  }
  for (size_t i=0; i<msg.txSites().size(); ++i)
  {
    const MsgNodeInfo::TxSite& tx_site = msg.txSites().at(i);
    cout << "\n--- Transmitter \"" << tx_site.txName() << "\":"
         << "\n---   QTH Name          : " << tx_site.qthName();
    if (tx_site.antennaHeightIsValid())
    {
      cout << "\n---   Antenna Height    : " << tx_site.antennaHeight()
           << "m above sea level";
    }
    if (tx_site.antennaDirectionIsValid())
    {
      cout << "\n---   Antenna Direction : " << tx_site.antennaDirection()
           << " degrees";
    }
    if (tx_site.rfFrequencyIsValid())
    {
      cout << "\n---   RF Frequency      : " << tx_site.rfFrequency()
           << "Hz";
    }
    if (tx_site.ctcssFrequenciesIsValid())
    {
      cout << "\n---   CTCSS Frequencies : ";
      std::copy(tx_site.ctcssFrequencies().begin(),
                tx_site.ctcssFrequencies().end(),
                std::ostream_iterator<float>(cout, " "));
    }
    if (tx_site.txPowerIsValid())
    {
      cout << "\n---   TX Power          : " << tx_site.txPower() << "W";
    }
  }
  //if (!msg.qthName().empty())
  //{
  //  cout << "\n--- QTH Name=\"" << msg.qthName() << "\"";
  //}
  cout << endl;
} /* ReflectorClient::handleNodeInfo */
#endif


void ReflectorClient::handleMsgError(std::istream& is)
{
  MsgError msg;
  string message;
  if (msg.unpack(is))
  {
    message = msg.message();
  }
  if (!m_callsign.empty())
  {
    cout << m_callsign << ": ";
  }
  else
  {
    cout << m_con->remoteHost() << ":" << m_con->remotePort() << " ";
  }
  cout << "Error message received from client: " << message << endl;

#ifdef HAVE_MQTT
  if(m_mqtt_handler && !m_callsign.empty())
  {
    Json::Value client_data;
    client_data["message"] = message;
    m_mqtt_handler->publishNodeEvent("error", m_callsign, client_data);
  }
#endif

  disconnect();
} /* ReflectorClient::handleMsgError */


void ReflectorClient::sendError(const std::string& msg)
{
  sendMsg(MsgError(msg));
  m_heartbeat_timer.setEnable(false);
  m_remote_udp_port = 0;
  m_disc_timer.setEnable(true);
  m_con_state = STATE_EXPECT_DISCONNECT;
} /* ReflectorClient::sendError */


void ReflectorClient::onDiscTimeout(Timer *t)
{
  assert(m_con_state == STATE_EXPECT_DISCONNECT);

#ifdef HAVE_MQTT
  if(m_mqtt_handler && !m_callsign.empty())
  {
    Json::Value client_data;
    client_data["message"] = "TCP heartbeat timeout";
    client_data["reason"] = "timeout";

    m_mqtt_handler->publishNodeEvent("disconnect", m_callsign, client_data);
  }
#endif

  disconnect();
} /* ReflectorClient::onDiscTimeout */


void ReflectorClient::disconnect(void)
{
  m_heartbeat_timer.setEnable(false);
  m_remote_udp_port = 0;
  m_con->disconnect();
  m_con_state = STATE_DISCONNECTED;
  m_con->disconnected(m_con, FramedTcpConnection::DR_ORDERED_DISCONNECT);

#ifdef HAVE_MQTT
  m_reflector->updateConnectedNodes();
#endif
} /* ReflectorClient::disconnect */


void ReflectorClient::handleHeartbeat(Async::Timer *t)
{
  if (--m_heartbeat_tx_cnt == 0)
  {
    sendMsg(MsgHeartbeat());
  }

  if (--m_udp_heartbeat_tx_cnt == 0)
  {
    sendUdpMsg(MsgUdpHeartbeat());
  }

  if (--m_heartbeat_rx_cnt == 0)
  {
    if (!callsign().empty())
    {
      cout << callsign() << ": ";
    }
    else
    {
      cout << "Client " << m_con->remoteHost() << ":"
           << m_con->remotePort() << " ";
    }
    cout << "TCP heartbeat timeout" << endl;
    sendError("TCP heartbeat timeout");
  }

  if (--m_udp_heartbeat_rx_cnt == 0)
  {
    if (!callsign().empty())
    {
      cout << callsign() << ": ";
    }
    else
    {
      cout << "Client " << m_con->remoteHost() << ":"
           << m_con->remotePort() << " ";
    }
    cout << "UDP heartbeat timeout" << endl;
    sendError("UDP heartbeat timeout");
  }

  if (m_blocktime > 0)
  {
    if (m_remaining_blocktime == 0)
    {
      setBlock(0);
    }
    else
    {
      m_remaining_blocktime -= 1;
    }
  }
} /* ReflectorClient::handleHeartbeat */


std::string ReflectorClient::lookupUserKey(const std::string& callsign)
{
  string auth_group;
  if (!m_cfg->getValue("USERS", callsign, auth_group) || auth_group.empty())
  {
    cout << "*** WARNING: Unknown user \"" << callsign << "\""
         << endl;

#ifdef HAVE_MQTT
    if(m_mqtt_handler && !m_callsign.empty())
    {
      Json::Value client_data;
      client_data["status"] = "failed";
      client_data["reason"] = "unknown_user";
      m_mqtt_handler->publishNodeEvent("auth", m_callsign, client_data);
    }
#endif

    return "";
  }
  string auth_key;
  if (!m_cfg->getValue("PASSWORDS", auth_group, auth_key) || auth_key.empty())
  {
    cout << "*** ERROR: User \"" << callsign << "\" found in SvxReflector "
         << "configuration but password with groupname \"" << auth_group
         << "\" not found." << endl;

#ifdef HAVE_MQTT
    if(m_mqtt_handler && !m_callsign.empty())
    {
      Json::Value client_data;
      client_data["status"] = "failed";
      client_data["reason"] = "unknown_password";
      m_mqtt_handler->publishNodeEvent("auth", m_callsign, client_data);
    }
#endif
         return "";
  }

  return auth_key;
} /* ReflectorClient::lookupUserKey */


void ReflectorClient::connectionAuthenticated(const std::string& callsign)
{
  vector<string> connected_nodes;
  m_reflector->nodeList(connected_nodes);
  if (find(connected_nodes.begin(), connected_nodes.end(),
           callsign) == connected_nodes.end())
  {
    m_con->setMaxRxFrameSize(ReflectorMsg::MAX_POSTAUTH_FRAME_SIZE);
    m_callsign = callsign;
    sendMsg(MsgAuthOk());
    cout << m_callsign << ": Login OK from "
         << m_con->remoteHost() << ":" << m_con->remotePort()
         << " with protocol version " << m_client_proto_ver.majorVer()
         << "." << m_client_proto_ver.minorVer()
         << endl;
    m_con_state = STATE_CONNECTED;

#ifdef HAVE_MQTT
    if(m_mqtt_handler && !m_callsign.empty())
    {
      Json::Value client_data;
      client_data["status"] = "success";
      m_mqtt_handler->publishNodeEvent("auth", m_callsign, client_data);
    }
    m_reflector->updateConnectedNodes();
#endif

    assert(client_callsign_map.find(m_callsign) == client_callsign_map.end());
    client_callsign_map[m_callsign] = this;

    MsgServerInfo msg_srv_info(m_client_id, m_supported_codecs);
    m_reflector->nodeList(msg_srv_info.nodes());
    sendMsg(msg_srv_info);

    if (m_client_proto_ver < ProtoVer(0, 7))
    {
      MsgNodeList msg_node_list(msg_srv_info.nodes());
      sendMsg(msg_node_list);
    }

    if (m_client_proto_ver < ProtoVer(2, 0))
    {
      setTg(m_reflector->tgForV1Clients());
    }

    m_reflector->broadcastMsg(MsgNodeJoined(m_callsign), ExceptFilter(this));
  }
  else
  {
    cout << callsign << ": Already connected" << endl;
    sendError("Access denied");
  }
} /* ReflectorClient::connectionAuthenticated */


bool ReflectorClient::sendClientCert(const Async::SslX509& cert)
{
  if (cert.isNull())
  {
    return false;
  }

  const auto callsign = cert.commonName();
  const auto pending_csr = m_reflector->loadClientPendingCsr(callsign);
  if (!pending_csr.isNull() && (cert.publicKey() != pending_csr.publicKey()))
  {
    //std::cout << "### ReflectorClient::sendClientCert: Cert public key "
    //             "differs compared to pending CSR public key" << std::endl;
    //sendMsg(MsgClientCert());
    return false;
  }
  return sendMsg(MsgClientCert(m_reflector->clientCertPem(callsign)));
} /* ReflectorClient::sendClientCert */


void ReflectorClient::sendAuthChallenge(void)
{
  MsgAuthChallenge challenge_msg;
  if (challenge_msg.challenge() == nullptr)
  {
    disconnect();
    return;
  }
  memcpy(m_auth_challenge, challenge_msg.challenge(),
         MsgAuthChallenge::LENGTH);
  sendMsg(challenge_msg);
  m_con_state = STATE_EXPECT_AUTH_RESPONSE;
} /* ReflectorClient::sendAuthChallenge */


void ReflectorClient::renewClientCertificate(void)
{
  auto cert = m_con->sslPeerCertificate();
  if (cert.isNull() || !m_reflector->renewedClientCert(cert))
  {
    std::cerr << "*** WARNING: Certificate renewal for '"
              << m_callsign << "' failed" << std::endl;
    return;
  }
  std::cout << m_callsign << ": Send renewed client certificate" << std::endl;
  sendClientCert(cert);
  m_con_state = STATE_EXPECT_DISCONNECT;
} /* ReflectorClient::renewClientCertificate */


void ReflectorClient::setMonitoredTGs(const std::set<uint32_t>& tgs)
{
  m_monitored_tgs = tgs;

  if (m_status != nullptr)
  {
    if (!m_status->isMember("monitoredTGs") ||
        !(*m_status)["monitoredTGs"].isArray())
    {
      (*m_status)["monitoredTGs"] = Json::Value(Json::arrayValue);
    }
    Json::Value& monitored_tgs = (*m_status)["monitoredTGs"];
    monitored_tgs.clear();
    for (const auto& tg : tgs)
    {
      monitored_tgs.append(tg);
    }
  }
} /* ReflectorClient::setMonitoredTGs */


void ReflectorClient::setTg(uint32_t tg)
{
  if (tg != m_current_tg)
  {
    if (TGHandler::instance()->switchTo(this, tg))
    {
      std::cout << m_callsign << ": Select TG #" << tg << std::endl;
    }
    else
    {
      // FIXME: Notify the client that the TG selection was not allowed
      std::cout << m_callsign << ": Not allowed to use TG #" << tg << std::endl;
      TGHandler::instance()->switchTo(this, 0);
      tg = 0;
    }

    m_current_tg = tg;
  }

  if (m_status != nullptr)
  {
    if (!TGHandler::instance()->showActivity(tg))
    {
      tg = 0;
    }
    (*m_status)["tg"] = tg;
    (*m_status)["restrictedTG"] = TGHandler::instance()->isRestricted(tg);
  }

  updateIsTalker();
} /* ReflectorClient::setTg */



/*
 * This file has not been truncated
 */
<|MERGE_RESOLUTION|>--- conflicted
+++ resolved
@@ -376,23 +376,20 @@
   if (m_status != nullptr)
   {
     auto talker = TGHandler::instance()->talkerForTG(m_current_tg);
-<<<<<<< HEAD
     bool is_talker = (talker == this);
     bool was_talker = (*m_status).isMember("isTalker") && (*m_status)["isTalker"].asBool();
     
-    (*m_status)["isTalker"] = is_talker;
-    
-    // Track when talking starts
-    if (is_talker && !was_talker)
-    {
-      gettimeofday(&m_talking_start_time, NULL);
-    }
-=======
     (*m_status)["isTalker"] = (
         TGHandler::instance()->showActivity(m_current_tg) &&
         (talker == this)
         );
->>>>>>> ca5b0646
+    
+    // Track when talking starts
+    if (is_talker && !was_talker)
+    {
+      gettimeofday(&m_talking_start_time, NULL);
+    }
+
   }
 } /* ReflectorClient:;updateIsTalker */
 
