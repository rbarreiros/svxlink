--- conflicted
+++ resolved
@@ -1,4 +1,3 @@
-<<<<<<< HEAD
  1.10.0 -- ?? ??? ????
 -----------------------
 
@@ -13,10 +12,7 @@
 
 
 
- 1.9.1 -- ?? ??? 2025
-=======
  1.9.1 -- 01 Jul 2025
->>>>>>> a41fcf6f
 ----------------------
 
 * Fix build errors for newer versions of gcc on some distros
