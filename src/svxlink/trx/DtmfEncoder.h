/**
@file	 DtmfEncoder.h
@brief   This file contains a class that implements a DTMF encoder.
@author  Tobias Blomberg / SM0SVX
@date	 2006-07-09

\verbatim
SvxLink - A Multi Purpose Voice Services System for Ham Radio Use
Copyright (C) 2004-2015  Tobias Blomberg / SM0SVX

This program is free software; you can redistribute it and/or modify
it under the terms of the GNU General Public License as published by
the Free Software Foundation; either version 2 of the License, or
(at your option) any later version.

This program is distributed in the hope that it will be useful,
but WITHOUT ANY WARRANTY; without even the implied warranty of
MERCHANTABILITY or FITNESS FOR A PARTICULAR PURPOSE.  See the
GNU General Public License for more details.

You should have received a copy of the GNU General Public License
along with this program; if not, write to the Free Software
Foundation, Inc., 59 Temple Place, Suite 330, Boston, MA  02111-1307  USA
\endverbatim
*/


#ifndef DTMF_ENCODER_INCLUDED
#define DTMF_ENCODER_INCLUDED


/****************************************************************************
 *
 * System Includes
 *
 ****************************************************************************/

#include <string>
#include <deque>
#include <sigc++/sigc++.h>


/****************************************************************************
 *
 * Project Includes
 *
 ****************************************************************************/

#include <AsyncAudioSource.h>


/****************************************************************************
 *
 * Local Includes
 *
 ****************************************************************************/



/****************************************************************************
 *
 * Forward declarations
 *
 ****************************************************************************/



/****************************************************************************
 *
 * Namespace
 *
 ****************************************************************************/

//namespace MyNameSpace
//{


/****************************************************************************
 *
 * Forward declarations of classes inside of the declared namespace
 *
 ****************************************************************************/

  

/****************************************************************************
 *
 * Defines & typedefs
 *
 ****************************************************************************/



/****************************************************************************
 *
 * Exported Global Variables
 *
 ****************************************************************************/



/****************************************************************************
 *
 * Class definitions
 *
 ****************************************************************************/

/**
@brief	This class implements a DTMF encoder
@author Tobias Blomberg / SM0SVX
@date   2006-07-09

This class implement a DTMF encoder which can be used to generate DTMF audio
from a sequence of DTMF digits.
*/
class DtmfEncoder : public Async::AudioSource, sigc::trackable
{
  public:
    /**
     * @brief 	Default constuctor
     */
    DtmfEncoder(int sampling_rate=INTERNAL_SAMPLE_RATE);
  
    /**
     * @brief 	Destructor
     */
    ~DtmfEncoder(void);
  
    /**
     * @brief 	Set the duration for each digit
     * @param 	duration_ms The duration of the tone in milliseconds
     */
    void setDigitDuration(int duration_ms);

    /**
     * @brief   Set the spacing between each digit
     * @param   spacing_ms The spacing in milliseconds
     */
    void setDigitSpacing(int spacing_ms);

    /**
     * @brief   Set the power of the generated DTMF digits
     * @param   power_db The power to set
     *
     * The tone power is set in dB. A value of 0dB will generate a DTMF digit
     * with the same power as a full scale sine wave. Since DTMF contain two
     * sine waves, each tone will have a power of -3dB.
     */
    void setDigitPower(int power_db);

    /**
     * @brief   Return the currently set tone power
     * @returns Return the tone power in dB (@see setTonePower)
     */
    int digitPower(void) const;

    /**
     * @brief   Send the specified digits
     * @param   str A string of digits (0-9, A-D, *, #)
     */
<<<<<<< HEAD
    void setToneLength(int length_ms);

    unsigned toneLength(void) const { return tone_length; }

    void setToneSpacing(int spacing_ms);

    unsigned toneSpacing(void) const { return tone_spacing; }

    void setToneAmplitude(int amp_db);

    unsigned toneAmplitude(void) const { return tone_amp; }

    void send(const std::string &str, unsigned duration=0);

=======
    void send(const std::string &str);

    /**
     * @brief   Check if we are currently transmitting digits
     * @returns Return \em true if digits are being transmitted
     */
>>>>>>> e35b0605
    bool isSending(void) const { return is_sending_digits; }
    
    /**
     * @brief Resume audio output to the sink
     * 
     * This function must be reimplemented by the inheriting class. It
     * will be called when the registered audio sink is ready to accept
     * more samples.
     * This function is normally only called from a connected sink object.
     */
    void resumeOutput(void);
    
    /**
     * @brief The registered sink has flushed all samples
     *
     * This function must be implemented by the inheriting class. It
     * will be called when all samples have been flushed in the
     * registered sink.
     * This function is normally only called from a connected sink object.
     */
    void allSamplesFlushed(void);
    
    /*
     * @brief A signal that is emitted when all digits have been sent.
     */
    sigc::signal<void> allDigitsSent;


  protected:
    
  private:
    struct SendQueueItem
    {
      char      digit;
      unsigned  duration;

      SendQueueItem(char digit, unsigned duration)
        : digit(digit), duration(duration)
      {
      }
    };
    typedef std::deque<SendQueueItem> SendQueue;

    unsigned    sampling_rate;
    unsigned    tone_length;
    unsigned    tone_spacing;
    float       tone_amp;
    //std::string current_str;
    SendQueue   send_queue;
    unsigned    low_tone;
    unsigned    high_tone;
    unsigned    pos;
    unsigned    length;
    bool      	is_playing;
    bool      	is_sending_digits;

    DtmfEncoder(const DtmfEncoder&);
    DtmfEncoder& operator=(const DtmfEncoder&);
    void playNextDigit(void);
    void writeAudio(void);
    
};  /* class DtmfEncoder */


//} /* namespace */

#endif /* DTMF_ENCODER_INCLUDED */



/*
 * This file has not been truncated
 */
<|MERGE_RESOLUTION|>--- conflicted
+++ resolved
@@ -132,11 +132,18 @@
      */
     void setDigitDuration(int duration_ms);
 
+    int digitDuration(void) const
+    {
+      return 1000 * tone_length / sampling_rate;
+    }
+
     /**
      * @brief   Set the spacing between each digit
      * @param   spacing_ms The spacing in milliseconds
      */
     void setDigitSpacing(int spacing_ms);
+
+    int digitSpacing(void) const { return 1000 * tone_spacing / sampling_rate; }
 
     /**
      * @brief   Set the power of the generated DTMF digits
@@ -157,30 +164,14 @@
     /**
      * @brief   Send the specified digits
      * @param   str A string of digits (0-9, A-D, *, #)
-     */
-<<<<<<< HEAD
-    void setToneLength(int length_ms);
-
-    unsigned toneLength(void) const { return tone_length; }
-
-    void setToneSpacing(int spacing_ms);
-
-    unsigned toneSpacing(void) const { return tone_spacing; }
-
-    void setToneAmplitude(int amp_db);
-
-    unsigned toneAmplitude(void) const { return tone_amp; }
-
+     * @param   duration The duration of the digit
+     */
     void send(const std::string &str, unsigned duration=0);
-
-=======
-    void send(const std::string &str);
 
     /**
      * @brief   Check if we are currently transmitting digits
      * @returns Return \em true if digits are being transmitted
      */
->>>>>>> e35b0605
     bool isSending(void) const { return is_sending_digits; }
     
     /**
