--- conflicted
+++ resolved
@@ -140,13 +140,7 @@
     ModuleEchoLink(void *dl_handle, Logic *logic, const std::string& cfg_name);
     ~ModuleEchoLink(void);
     bool initialize(void);
-<<<<<<< HEAD
     const char *compiledForVersion(void) const { return SVXLINK_APP_VERSION; }
-
-=======
-    const char *compiledForVersion(void) const { return SVXLINK_VERSION; }
->>>>>>> ad8f4b93
-    
 
   protected:
     /**
