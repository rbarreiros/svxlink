--- conflicted
+++ resolved
@@ -138,14 +138,9 @@
 
 ModuleDtmfRepeater::ModuleDtmfRepeater(void *dl_handle, Logic *logic,
       	      	      	      	       const string& cfg_name)
-<<<<<<< HEAD
   : Module(dl_handle, logic, cfg_name), repeat_delay(0), repeat_delay_timer(0),
     sql_is_open(false), deactivate_on_sql_close(false), dtmf_tone_length(100),
     dtmf_tone_pwr(300)
-=======
-  : Module(dl_handle, logic, cfg_name), repeat_delay_timer(-1),
-    sql_is_open(false), deactivate_on_sql_close(false)
->>>>>>> ed3ddc91
 {
   cout << "\tModule DTMF Repeater v" MODULE_DTMF_REPEATER_VERSION
       	  " starting...\n";
