--- conflicted
+++ resolved
@@ -1,10 +1,5 @@
-<<<<<<< HEAD
- 0.15.0 -- ?? ??? 2012
------------------------
-=======
  1.0.0 -- 08 Mar 2013
 ----------------------
->>>>>>> 35cb3bb2
 
 * Moved from sigc++ version 1.2 to version 2.
   Patch contributed by Felix/WU8K.
